import { defineConfig } from '@playwright/test';

// RUN_ID=20251212T054836Z
// MSW/実API 切替フラグ（Vite 側と合わせる）:
// - VITE_USE_MOCK_ORCA_QUEUE=1 なら ORCA キューをモックし、0/未設定なら実 API に向ける。
// - VITE_VERIFY_ADMIN_DELIVERY=1 なら Administration 設定配信をテストで検証する。
// - VITE_DISABLE_MSW/PLAYWRIGHT_DISABLE_MSW で dev サーバーの MSW を無効化できる（CI matrix 用）。
const useMockOrcaQueue = process.env.VITE_USE_MOCK_ORCA_QUEUE === '1';
const verifyAdminDelivery = process.env.VITE_VERIFY_ADMIN_DELIVERY === '1';
<<<<<<< HEAD
const disableMsw = process.env.VITE_DISABLE_MSW === '1' || process.env.PLAYWRIGHT_DISABLE_MSW === '1';
const webServerCommand = `cd web-client && VITE_DEV_USE_HTTPS=1 VITE_DISABLE_MSW=${disableMsw ? '1' : '0'} npm run dev -- --host --port 4173 --clearScreen false`;
=======
const viteDisableMsw = process.env.VITE_DISABLE_MSW ?? '0';
>>>>>>> faf9490e

export default defineConfig({
  use: {
    baseURL: process.env.PLAYWRIGHT_BASE_URL ?? 'https://localhost:4173',
    ignoreHTTPSErrors: true,
    // 環境フラグはヘッダー経由でテストアプリに伝播させる（サーバー側で参照する想定）。
    extraHTTPHeaders: {
      'x-use-mock-orca-queue': useMockOrcaQueue ? '1' : '0',
      'x-verify-admin-delivery': verifyAdminDelivery ? '1' : '0',
    },
    trace: 'retain-on-failure',
    screenshot: 'only-on-failure',
  },
  webServer: {
<<<<<<< HEAD
    command: webServerCommand,
=======
    command:
      `cd web-client && VITE_DEV_USE_HTTPS=1 VITE_DISABLE_MSW=${viteDisableMsw} npm run dev -- --host --port 4173 --clearScreen false`,
>>>>>>> faf9490e
    url: 'https://localhost:4173',
    ignoreHTTPSErrors: true,
    reuseExistingServer: true,
    stdout: 'pipe',
    stderr: 'pipe',
    timeout: 120_000,
  },
});<|MERGE_RESOLUTION|>--- conflicted
+++ resolved
@@ -7,12 +7,8 @@
 // - VITE_DISABLE_MSW/PLAYWRIGHT_DISABLE_MSW で dev サーバーの MSW を無効化できる（CI matrix 用）。
 const useMockOrcaQueue = process.env.VITE_USE_MOCK_ORCA_QUEUE === '1';
 const verifyAdminDelivery = process.env.VITE_VERIFY_ADMIN_DELIVERY === '1';
-<<<<<<< HEAD
 const disableMsw = process.env.VITE_DISABLE_MSW === '1' || process.env.PLAYWRIGHT_DISABLE_MSW === '1';
 const webServerCommand = `cd web-client && VITE_DEV_USE_HTTPS=1 VITE_DISABLE_MSW=${disableMsw ? '1' : '0'} npm run dev -- --host --port 4173 --clearScreen false`;
-=======
-const viteDisableMsw = process.env.VITE_DISABLE_MSW ?? '0';
->>>>>>> faf9490e
 
 export default defineConfig({
   use: {
@@ -27,12 +23,7 @@
     screenshot: 'only-on-failure',
   },
   webServer: {
-<<<<<<< HEAD
     command: webServerCommand,
-=======
-    command:
-      `cd web-client && VITE_DEV_USE_HTTPS=1 VITE_DISABLE_MSW=${viteDisableMsw} npm run dev -- --host --port 4173 --clearScreen false`,
->>>>>>> faf9490e
     url: 'https://localhost:4173',
     ignoreHTTPSErrors: true,
     reuseExistingServer: true,
@@ -40,4 +31,4 @@
     stderr: 'pipe',
     timeout: 120_000,
   },
-});+});
