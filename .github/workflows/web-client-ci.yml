--- conflicted
+++ resolved
@@ -1,16 +1,6 @@
 name: Web Client CI
 
 on:
-<<<<<<< HEAD
-  push:
-    paths:
-      - 'web-client/**'
-      - '.github/workflows/web-client-ci.yml'
-  pull_request:
-    paths:
-      - 'web-client/**'
-      - '.github/workflows/web-client-ci.yml'
-=======
   push:
     paths:
       - 'web-client/**'
@@ -23,20 +13,13 @@
       - 'tests/**'
       - 'playwright.config.ts'
       - '.github/workflows/web-client-ci.yml'
->>>>>>> faf9490e
 
 jobs:
   build:
     runs-on: ubuntu-latest
-<<<<<<< HEAD
     defaults:
       run:
         working-directory: web-client
-=======
-    defaults:
-      run:
-        working-directory: web-client
->>>>>>> faf9490e
     steps:
       - name: Checkout
         uses: actions/checkout@v4
@@ -64,18 +47,12 @@
         run: npm run build-storybook -- --quiet
 
   playwright-e2e:
-<<<<<<< HEAD
     needs: build
     runs-on: ubuntu-latest
     strategy:
       fail-fast: false
       matrix:
         msw_mode: [on, off]
-    env:
-      RUN_ID: ${{ github.run_id }}
-=======
-    runs-on: ubuntu-latest
->>>>>>> faf9490e
     steps:
       - name: Checkout
         uses: actions/checkout@v4
@@ -85,42 +62,10 @@
         with:
           node-version: '20'
           cache: 'npm'
-<<<<<<< HEAD
-          cache-dependency-path: web-client/package-lock.json
+          cache-dependency-path: package-lock.json
 
-      - name: Compute RUN_ID
-        run: echo "RUN_ID=$(date -u +\"%Y%m%dT%H%M%SZ\")" >> $GITHUB_ENV
-
-      - name: Install dependencies
-        run: npm ci
-        working-directory: web-client
-
-      - name: Install Playwright browsers
-        run: npx playwright install --with-deps chromium
-        working-directory: web-client
-
-      - name: Run Playwright E2E (msw-${{ matrix.msw_mode }})
-        run: |
-          MODE=${{ matrix.msw_mode }}
-          if [ "$MODE" = "off" ]; then
-            export PLAYWRIGHT_DISABLE_MSW=1
-            export VITE_DISABLE_MSW=1
-          fi
-          cd web-client
-          RUN_ID=${RUN_ID:-${GITHUB_RUN_ID}} npx playwright test ../tests/e2e/reception-charts-patients-admin.spec.ts --project=chromium --reporter=line
-
-      - name: Ensure artifact directory
-        if: always()
-        run: mkdir -p artifacts/webclient/e2e/${RUN_ID}
-
-      - name: Upload artifacts (msw-${{ matrix.msw_mode }})
-        if: always()
-        uses: actions/upload-artifact@v4
-        with:
-          name: webclient-e2e-${{ matrix.msw_mode }}-${{ env.RUN_ID }}
-          path: artifacts/webclient/e2e/${{ env.RUN_ID }}/
-=======
-          cache-dependency-path: package-lock.json
+      - name: Set RUN_ID
+        run: echo "RUN_ID=$(date -u +%Y%m%dT%H%M%SZ)" >> $GITHUB_ENV
 
       - name: Install dependencies (root)
         run: npm ci
@@ -128,25 +73,23 @@
       - name: Install Playwright browsers
         run: npx playwright install --with-deps chromium
 
-      - name: Set RUN_ID
-        run: echo "RUN_ID=$(date -u +%Y%m%dT%H%M%SZ)" >> $GITHUB_ENV
-
-      - name: Playwright E2E (MSW ON)
+      - name: Run Playwright E2E (msw-${{ matrix.msw_mode }})
         env:
           RUN_ID: ${{ env.RUN_ID }}
-          VITE_DISABLE_MSW: '0'
-        run: npx playwright test tests/e2e --reporter=line
+        run: |
+          MODE=${{ matrix.msw_mode }}
+          if [ "$MODE" = "off" ]; then
+            export PLAYWRIGHT_DISABLE_MSW=1
+            export VITE_DISABLE_MSW=1
+          else
+            export PLAYWRIGHT_DISABLE_MSW=0
+            export VITE_DISABLE_MSW=0
+          fi
+          npx playwright test tests/e2e --project=chromium --reporter=line
 
-      - name: Playwright E2E (MSW OFF)
-        env:
-          RUN_ID: ${{ env.RUN_ID }}
-          VITE_DISABLE_MSW: '1'
-        run: npx playwright test tests/e2e --reporter=line
-
-      - name: Upload E2E artifacts
+      - name: Upload artifacts (msw-${{ matrix.msw_mode }})
         if: always()
         uses: actions/upload-artifact@v4
         with:
-          name: webclient-e2e-${{ env.RUN_ID }}
-          path: artifacts/webclient/e2e/${{ env.RUN_ID }}
->>>>>>> faf9490e
+          name: webclient-e2e-${{ matrix.msw_mode }}-${{ env.RUN_ID }}
+          path: artifacts/webclient/e2e/${{ env.RUN_ID }}/