:root {
  font-family: 'Inter', system-ui, -apple-system, 'Segoe UI', sans-serif;
  color: #0f172a;
  background-color: #e5e7eb;
}

* {
  box-sizing: border-box;
}

body {
  margin: 0;
  min-height: 100vh;
  background: radial-gradient(circle at 20% 20%, #eef2ff 0%, #f8f9ff 45%, #edf2fb 100%);
}

.login-shell {
  min-height: 100vh;
  display: flex;
  align-items: center;
  justify-content: center;
  padding: 3rem 1.25rem;
}

.login-card {
  width: min(440px, 100%);
  padding: 2.5rem;
  background: #ffffff;
  border-radius: 24px;
  box-shadow: 0 25px 80px rgba(15, 23, 42, 0.15);
  border: 1px solid #eff2f7;
}

.login-card__header h1 {
  margin: 0;
  font-size: 1.8rem;
  font-weight: 700;
  color: #0f172a;
}

.login-card__header p {
  margin: 0.5rem 0 0;
  color: #475569;
  line-height: 1.6;
}

.login-form {
  margin-top: 1.5rem;
  display: flex;
  flex-direction: column;
  gap: 1rem;
}

.field {
  display: flex;
  flex-direction: column;
  gap: 0.35rem;
  font-size: 0.95rem;
  color: #475569;
}

.field span {
  font-weight: 600;
}

.field input {
  padding: 0.65rem 0.75rem;
  border-radius: 10px;
  border: 1px solid #cbd5f5;
  font-size: 1rem;
  font-family: inherit;
  background: #f9fafb;
  transition: border 0.2s ease, box-shadow 0.2s ease;
}

.field input:focus {
  border-color: #2563eb;
  outline: none;
  box-shadow: 0 0 0 3px rgba(37, 99, 235, 0.15);
}

.field-error {
  font-size: 0.85rem;
  color: #dc2626;
}

.login-form__actions {
  margin-top: 0.25rem;
}

.login-form__actions button {
  width: 100%;
  padding: 0.9rem 1rem;
  font-size: 1rem;
  font-weight: 600;
  border-radius: 999px;
  border: none;
  background: #2563eb;
  color: #ffffff;
  cursor: pointer;
  transition: transform 0.2s ease, box-shadow 0.2s ease;
}

.login-form__actions button:hover:not(:disabled) {
  transform: translateY(-1px);
  box-shadow: 0 10px 25px rgba(37, 99, 235, 0.3);
}

.login-form__actions button:disabled {
  opacity: 0.6;
  cursor: not-allowed;
  box-shadow: none;
}

.status-message {
  margin-top: 0.25rem;
  padding: 0.75rem 1rem;
  border-radius: 12px;
  background: #fef9c3;
  border: 1px solid #fde68a;
  color: #92400e;
  font-size: 0.9rem;
}

.status-message.is-error {
  background: #fef2f2;
  border-color: #fecaca;
  color: #b91c1c;
}

.status-message.is-success {
  background: #ecfdf5;
  border-color: #34d399;
  color: #065f46;
}

.status-message__detail {
  margin: 0.35rem 0 0;
  font-size: 0.85rem;
  color: inherit;
}

@media (max-width: 520px) {
  .login-card {
    padding: 2rem;
  }
<<<<<<< HEAD
}

/* Reception UX コンポーネント */
.reception-page {
  min-height: 100vh;
  padding: 3rem clamp(1rem, 4vw, 2.75rem);
  background: linear-gradient(180deg, #eef2fb 0%, #f8fafc 60%);
  display: flex;
  flex-direction: column;
  gap: 2rem;
}

.reception-page__header {
  background: #ffffff;
  border-radius: 24px;
  padding: 1.5rem;
  box-shadow: 0 10px 40px rgba(15, 23, 42, 0.08);
  border: 1px solid rgba(148, 163, 184, 0.3);
}

.reception-page__header h1 {
  margin: 0;
  font-size: 2rem;
  color: #0f172a;
}

.reception-page__header p {
  margin: 0.65rem 0 0;
  color: #475569;
  line-height: 1.6;
}

.order-console {
  background: #ffffff;
  border-radius: 28px;
  padding: 1.5rem;
  border: 1px solid rgba(37, 99, 235, 0.15);
  display: flex;
  flex-direction: column;
  gap: 1.25rem;
  box-shadow: 0 20px 60px rgba(15, 23, 42, 0.08);
}

.tone-banner {
  display: flex;
  gap: 0.95rem;
  align-items: center;
  padding: 1rem 1.25rem;
  border-radius: 18px;
  border: 1px solid transparent;
  font-size: 0.95rem;
}

.tone-banner__tag {
  font-weight: 700;
  padding: 0.35rem 0.85rem;
  border-radius: 999px;
  background: rgba(255, 255, 255, 0.5);
  border: 1px solid rgba(255, 255, 255, 0.35);
}

.tone-banner__message {
  margin: 0;
  color: #0f172a;
}

.tone-banner--error {
  background: #fee2e2;
  border-color: #fecaca;
}

.tone-banner--warning {
  background: #fff7ed;
  border-color: #fed7aa;
}

.tone-banner--info {
  background: #eff6ff;
  border-color: #bfdbfe;
}

.resolve-master {
  border-radius: 18px;
  padding: 0.85rem 1.15rem;
  display: grid;
  grid-template-columns: repeat(auto-fit, minmax(150px, 1fr));
  align-items: center;
  gap: 0.6rem;
  background: #f8fafc;
  border: 1px solid rgba(148, 163, 184, 0.35);
}

.resolve-master__label {
  font-size: 0.85rem;
  color: #475569;
}

.resolve-master__value {
  font-weight: 700;
  color: #0f172a;
}

.resolve-master__marker {
  font-size: 0.75rem;
  text-transform: uppercase;
  letter-spacing: 0.08em;
  color: #1d4ed8;
}

.resolve-master__transition {
  font-size: 0.75rem;
  color: #475569;
}

.order-console__grid {
  display: grid;
  grid-template-columns: repeat(auto-fit, minmax(260px, 1fr));
  gap: 1rem;
  align-items: flex-start;
}

.order-console__status-group {
  display: flex;
  flex-direction: column;
  gap: 0.75rem;
}

.order-console__control-panel {
  background: #eef2ff;
  border-radius: 18px;
  padding: 1rem;
  display: flex;
  flex-direction: column;
  gap: 0.9rem;
}

.order-console__label {
  font-weight: 600;
  color: #0f172a;
  font-size: 0.9rem;
}

.order-console__control select,
.order-console__control textarea {
  width: 100%;
  border-radius: 12px;
  border: 1px solid #cbd5f5;
  padding: 0.6rem 0.75rem;
  font-family: inherit;
  font-size: 0.95rem;
  background: #ffffff;
}

.order-console__control-row {
  display: flex;
  gap: 0.75rem;
  flex-wrap: wrap;
}

.order-console__action {
  flex: 1;
  border: none;
  border-radius: 999px;
  background: #2563eb;
  color: #ffffff;
  padding: 0.65rem 0.85rem;
  font-weight: 600;
  cursor: pointer;
  transition: background 0.2s ease;
}

.order-console__action:hover {
  background: #1d4ed8;
}

.order-console__note {
  font-size: 0.85rem;
  color: #0f172a;
  background: #ffffff;
  border-radius: 10px;
  padding: 0.65rem;
  border: 1px solid rgba(37, 99, 235, 0.5);
}

.status-badge {
  border-radius: 16px;
  padding: 0.65rem 0.85rem;
  border: 1px solid rgba(148, 163, 184, 0.4);
  background: #ffffff;
}

.status-badge__row {
  display: flex;
  justify-content: space-between;
  align-items: center;
  gap: 0.5rem;
}

.status-badge__label {
  font-size: 0.85rem;
  color: #475569;
}

.status-badge__value {
  font-weight: 700;
  color: #0f172a;
}

.status-badge__description {
  margin: 0.45rem 0 0;
  font-size: 0.8rem;
  color: #475569;
}

.status-badge__tone {
  font-weight: 600;
}

.status-badge--warning {
  border-color: #facc15;
  background: #fefce8;
}

.status-badge--error {
  border-color: #fecaca;
  background: #fef2f2;
}

.status-badge--info {
  border-color: #bfdbfe;
  background: #eff6ff;
}

.status-badge--success {
  border-color: #34d399;
  background: #ecfdf5;
}

.reception-page__meta {
  background: #ffffff;
  padding: 1.5rem;
  border-radius: 22px;
  border: 1px solid rgba(148, 163, 184, 0.3);
}

.reception-page__meta h2 {
  margin-top: 0;
}

.reception-page__meta ol {
  padding-left: 1.25rem;
  margin: 0.5rem 0 0;
  color: #475569;
  line-height: 1.7;
}

.reception-page__charts {
  display: grid;
  grid-template-columns: repeat(auto-fit, minmax(320px, 1fr));
  gap: 1.5rem;
}

.document-timeline,
.orca-summary,
.patients-tab,
.auth-service-controls {
  background: #ffffff;
  border-radius: 24px;
  padding: 1.5rem;
  border: 1px solid rgba(148, 163, 184, 0.3);
  box-shadow: 0 20px 60px rgba(15, 23, 42, 0.08);
}

.document-timeline__content,
.orca-summary__details,
.patients-tab__header {
  margin-top: 1rem;
}

.document-timeline__list {
  display: flex;
  flex-direction: column;
  gap: 1rem;
}

.document-timeline__entry {
  padding: 1rem;
  border-radius: 16px;
  border: 1px solid rgba(148, 163, 184, 0.4);
  background: #f8fafc;
}

.document-timeline__entry--highlight {
  border-color: #facc15;
  background: #fefce8;
}

.document-timeline__entry header {
  display: flex;
  gap: 0.5rem;
  font-size: 0.85rem;
  color: #475569;
  align-items: center;
}

.document-timeline__entry-time {
  padding: 0.15rem 0.55rem;
  border-radius: 999px;
  background: rgba(37, 99, 235, 0.12);
  color: #1d4ed8;
}

.document-timeline__insights {
  margin-top: 1rem;
  display: flex;
  flex-direction: column;
  gap: 0.75rem;
}

.document-timeline__transition {
  padding: 0.85rem 1rem;
  border-radius: 16px;
}

.document-timeline__transition--warning {
  background: #fff7ed;
  border: 1px solid #fed7aa;
}

.document-timeline__transition--error {
  background: #fee2e2;
  border: 1px solid #fecaca;
}

.orca-summary__details {
  display: flex;
  gap: 1.25rem;
  flex-wrap: wrap;
  align-items: flex-start;
}

.orca-summary__meta {
  flex: 1;
}

.orca-summary__meta-label {
  margin: 0;
  font-size: 0.8rem;
  color: #475569;
}

.orca-summary__meta strong {
  display: block;
  margin-top: 0.2rem;
}

.orca-summary__badges {
  display: flex;
  flex-direction: column;
  gap: 0.75rem;
  min-width: 240px;
}

.patients-tab__header {
  display: flex;
  justify-content: space-between;
  align-items: start;
  gap: 1rem;
}

.patients-tab__header-label {
  margin: 0;
  color: #475569;
  font-size: 0.85rem;
}

.patients-tab__header-description {
  margin: 0;
  font-size: 0.85rem;
  color: #475569;
}

.patients-tab__badges {
  display: flex;
  flex-direction: column;
  gap: 0.6rem;
}

.patients-tab__table {
  margin-top: 1.2rem;
  display: flex;
  flex-direction: column;
  gap: 0.85rem;
}

.patients-tab__row {
  padding: 1rem;
  border-radius: 16px;
  border: 1px solid rgba(148, 163, 184, 0.35);
  background: #fafafa;
  display: flex;
  flex-direction: column;
  gap: 0.35rem;
}

.patients-tab__row-meta {
  display: flex;
  gap: 0.6rem;
  align-items: baseline;
  font-size: 0.95rem;
}

.patients-tab__row-id {
  font-size: 0.8rem;
  color: #8b5cf6;
}

.patients-tab__row-status {
  font-size: 0.8rem;
  color: #475569;
  font-weight: 600;
}

.auth-service-controls__description {
  margin-top: 0;
  color: #475569;
}

.auth-service-controls__grid {
  margin-top: 1rem;
  display: grid;
  grid-template-columns: repeat(auto-fit, minmax(160px, 1fr));
  gap: 0.75rem;
}

.auth-service-controls__toggle {
  border-radius: 12px;
  border: 1px solid rgba(37, 99, 235, 0.4);
  background: #eef2fb;
  padding: 0.7rem;
  font-weight: 600;
  cursor: pointer;
}

.auth-service-controls__select span {
  font-size: 0.8rem;
  color: #475569;
}

.auth-service-controls__select select,
.auth-service-controls__select input {
  width: 100%;
  margin-top: 0.3rem;
  border-radius: 10px;
  border: 1px solid #cbd5f5;
  padding: 0.5rem;
  font-family: inherit;
}

@media (max-width: 768px) {
  .order-console__action {
    flex: 1 1 100%;
  }
=======
>>>>>>> de51f6ff
}<|MERGE_RESOLUTION|>--- conflicted
+++ resolved
@@ -144,470 +144,4 @@
   .login-card {
     padding: 2rem;
   }
-<<<<<<< HEAD
-}
-
-/* Reception UX コンポーネント */
-.reception-page {
-  min-height: 100vh;
-  padding: 3rem clamp(1rem, 4vw, 2.75rem);
-  background: linear-gradient(180deg, #eef2fb 0%, #f8fafc 60%);
-  display: flex;
-  flex-direction: column;
-  gap: 2rem;
-}
-
-.reception-page__header {
-  background: #ffffff;
-  border-radius: 24px;
-  padding: 1.5rem;
-  box-shadow: 0 10px 40px rgba(15, 23, 42, 0.08);
-  border: 1px solid rgba(148, 163, 184, 0.3);
-}
-
-.reception-page__header h1 {
-  margin: 0;
-  font-size: 2rem;
-  color: #0f172a;
-}
-
-.reception-page__header p {
-  margin: 0.65rem 0 0;
-  color: #475569;
-  line-height: 1.6;
-}
-
-.order-console {
-  background: #ffffff;
-  border-radius: 28px;
-  padding: 1.5rem;
-  border: 1px solid rgba(37, 99, 235, 0.15);
-  display: flex;
-  flex-direction: column;
-  gap: 1.25rem;
-  box-shadow: 0 20px 60px rgba(15, 23, 42, 0.08);
-}
-
-.tone-banner {
-  display: flex;
-  gap: 0.95rem;
-  align-items: center;
-  padding: 1rem 1.25rem;
-  border-radius: 18px;
-  border: 1px solid transparent;
-  font-size: 0.95rem;
-}
-
-.tone-banner__tag {
-  font-weight: 700;
-  padding: 0.35rem 0.85rem;
-  border-radius: 999px;
-  background: rgba(255, 255, 255, 0.5);
-  border: 1px solid rgba(255, 255, 255, 0.35);
-}
-
-.tone-banner__message {
-  margin: 0;
-  color: #0f172a;
-}
-
-.tone-banner--error {
-  background: #fee2e2;
-  border-color: #fecaca;
-}
-
-.tone-banner--warning {
-  background: #fff7ed;
-  border-color: #fed7aa;
-}
-
-.tone-banner--info {
-  background: #eff6ff;
-  border-color: #bfdbfe;
-}
-
-.resolve-master {
-  border-radius: 18px;
-  padding: 0.85rem 1.15rem;
-  display: grid;
-  grid-template-columns: repeat(auto-fit, minmax(150px, 1fr));
-  align-items: center;
-  gap: 0.6rem;
-  background: #f8fafc;
-  border: 1px solid rgba(148, 163, 184, 0.35);
-}
-
-.resolve-master__label {
-  font-size: 0.85rem;
-  color: #475569;
-}
-
-.resolve-master__value {
-  font-weight: 700;
-  color: #0f172a;
-}
-
-.resolve-master__marker {
-  font-size: 0.75rem;
-  text-transform: uppercase;
-  letter-spacing: 0.08em;
-  color: #1d4ed8;
-}
-
-.resolve-master__transition {
-  font-size: 0.75rem;
-  color: #475569;
-}
-
-.order-console__grid {
-  display: grid;
-  grid-template-columns: repeat(auto-fit, minmax(260px, 1fr));
-  gap: 1rem;
-  align-items: flex-start;
-}
-
-.order-console__status-group {
-  display: flex;
-  flex-direction: column;
-  gap: 0.75rem;
-}
-
-.order-console__control-panel {
-  background: #eef2ff;
-  border-radius: 18px;
-  padding: 1rem;
-  display: flex;
-  flex-direction: column;
-  gap: 0.9rem;
-}
-
-.order-console__label {
-  font-weight: 600;
-  color: #0f172a;
-  font-size: 0.9rem;
-}
-
-.order-console__control select,
-.order-console__control textarea {
-  width: 100%;
-  border-radius: 12px;
-  border: 1px solid #cbd5f5;
-  padding: 0.6rem 0.75rem;
-  font-family: inherit;
-  font-size: 0.95rem;
-  background: #ffffff;
-}
-
-.order-console__control-row {
-  display: flex;
-  gap: 0.75rem;
-  flex-wrap: wrap;
-}
-
-.order-console__action {
-  flex: 1;
-  border: none;
-  border-radius: 999px;
-  background: #2563eb;
-  color: #ffffff;
-  padding: 0.65rem 0.85rem;
-  font-weight: 600;
-  cursor: pointer;
-  transition: background 0.2s ease;
-}
-
-.order-console__action:hover {
-  background: #1d4ed8;
-}
-
-.order-console__note {
-  font-size: 0.85rem;
-  color: #0f172a;
-  background: #ffffff;
-  border-radius: 10px;
-  padding: 0.65rem;
-  border: 1px solid rgba(37, 99, 235, 0.5);
-}
-
-.status-badge {
-  border-radius: 16px;
-  padding: 0.65rem 0.85rem;
-  border: 1px solid rgba(148, 163, 184, 0.4);
-  background: #ffffff;
-}
-
-.status-badge__row {
-  display: flex;
-  justify-content: space-between;
-  align-items: center;
-  gap: 0.5rem;
-}
-
-.status-badge__label {
-  font-size: 0.85rem;
-  color: #475569;
-}
-
-.status-badge__value {
-  font-weight: 700;
-  color: #0f172a;
-}
-
-.status-badge__description {
-  margin: 0.45rem 0 0;
-  font-size: 0.8rem;
-  color: #475569;
-}
-
-.status-badge__tone {
-  font-weight: 600;
-}
-
-.status-badge--warning {
-  border-color: #facc15;
-  background: #fefce8;
-}
-
-.status-badge--error {
-  border-color: #fecaca;
-  background: #fef2f2;
-}
-
-.status-badge--info {
-  border-color: #bfdbfe;
-  background: #eff6ff;
-}
-
-.status-badge--success {
-  border-color: #34d399;
-  background: #ecfdf5;
-}
-
-.reception-page__meta {
-  background: #ffffff;
-  padding: 1.5rem;
-  border-radius: 22px;
-  border: 1px solid rgba(148, 163, 184, 0.3);
-}
-
-.reception-page__meta h2 {
-  margin-top: 0;
-}
-
-.reception-page__meta ol {
-  padding-left: 1.25rem;
-  margin: 0.5rem 0 0;
-  color: #475569;
-  line-height: 1.7;
-}
-
-.reception-page__charts {
-  display: grid;
-  grid-template-columns: repeat(auto-fit, minmax(320px, 1fr));
-  gap: 1.5rem;
-}
-
-.document-timeline,
-.orca-summary,
-.patients-tab,
-.auth-service-controls {
-  background: #ffffff;
-  border-radius: 24px;
-  padding: 1.5rem;
-  border: 1px solid rgba(148, 163, 184, 0.3);
-  box-shadow: 0 20px 60px rgba(15, 23, 42, 0.08);
-}
-
-.document-timeline__content,
-.orca-summary__details,
-.patients-tab__header {
-  margin-top: 1rem;
-}
-
-.document-timeline__list {
-  display: flex;
-  flex-direction: column;
-  gap: 1rem;
-}
-
-.document-timeline__entry {
-  padding: 1rem;
-  border-radius: 16px;
-  border: 1px solid rgba(148, 163, 184, 0.4);
-  background: #f8fafc;
-}
-
-.document-timeline__entry--highlight {
-  border-color: #facc15;
-  background: #fefce8;
-}
-
-.document-timeline__entry header {
-  display: flex;
-  gap: 0.5rem;
-  font-size: 0.85rem;
-  color: #475569;
-  align-items: center;
-}
-
-.document-timeline__entry-time {
-  padding: 0.15rem 0.55rem;
-  border-radius: 999px;
-  background: rgba(37, 99, 235, 0.12);
-  color: #1d4ed8;
-}
-
-.document-timeline__insights {
-  margin-top: 1rem;
-  display: flex;
-  flex-direction: column;
-  gap: 0.75rem;
-}
-
-.document-timeline__transition {
-  padding: 0.85rem 1rem;
-  border-radius: 16px;
-}
-
-.document-timeline__transition--warning {
-  background: #fff7ed;
-  border: 1px solid #fed7aa;
-}
-
-.document-timeline__transition--error {
-  background: #fee2e2;
-  border: 1px solid #fecaca;
-}
-
-.orca-summary__details {
-  display: flex;
-  gap: 1.25rem;
-  flex-wrap: wrap;
-  align-items: flex-start;
-}
-
-.orca-summary__meta {
-  flex: 1;
-}
-
-.orca-summary__meta-label {
-  margin: 0;
-  font-size: 0.8rem;
-  color: #475569;
-}
-
-.orca-summary__meta strong {
-  display: block;
-  margin-top: 0.2rem;
-}
-
-.orca-summary__badges {
-  display: flex;
-  flex-direction: column;
-  gap: 0.75rem;
-  min-width: 240px;
-}
-
-.patients-tab__header {
-  display: flex;
-  justify-content: space-between;
-  align-items: start;
-  gap: 1rem;
-}
-
-.patients-tab__header-label {
-  margin: 0;
-  color: #475569;
-  font-size: 0.85rem;
-}
-
-.patients-tab__header-description {
-  margin: 0;
-  font-size: 0.85rem;
-  color: #475569;
-}
-
-.patients-tab__badges {
-  display: flex;
-  flex-direction: column;
-  gap: 0.6rem;
-}
-
-.patients-tab__table {
-  margin-top: 1.2rem;
-  display: flex;
-  flex-direction: column;
-  gap: 0.85rem;
-}
-
-.patients-tab__row {
-  padding: 1rem;
-  border-radius: 16px;
-  border: 1px solid rgba(148, 163, 184, 0.35);
-  background: #fafafa;
-  display: flex;
-  flex-direction: column;
-  gap: 0.35rem;
-}
-
-.patients-tab__row-meta {
-  display: flex;
-  gap: 0.6rem;
-  align-items: baseline;
-  font-size: 0.95rem;
-}
-
-.patients-tab__row-id {
-  font-size: 0.8rem;
-  color: #8b5cf6;
-}
-
-.patients-tab__row-status {
-  font-size: 0.8rem;
-  color: #475569;
-  font-weight: 600;
-}
-
-.auth-service-controls__description {
-  margin-top: 0;
-  color: #475569;
-}
-
-.auth-service-controls__grid {
-  margin-top: 1rem;
-  display: grid;
-  grid-template-columns: repeat(auto-fit, minmax(160px, 1fr));
-  gap: 0.75rem;
-}
-
-.auth-service-controls__toggle {
-  border-radius: 12px;
-  border: 1px solid rgba(37, 99, 235, 0.4);
-  background: #eef2fb;
-  padding: 0.7rem;
-  font-weight: 600;
-  cursor: pointer;
-}
-
-.auth-service-controls__select span {
-  font-size: 0.8rem;
-  color: #475569;
-}
-
-.auth-service-controls__select select,
-.auth-service-controls__select input {
-  width: 100%;
-  margin-top: 0.3rem;
-  border-radius: 10px;
-  border: 1px solid #cbd5f5;
-  padding: 0.5rem;
-  font-family: inherit;
-}
-
-@media (max-width: 768px) {
-  .order-console__action {
-    flex: 1 1 100%;
-  }
-=======
->>>>>>> de51f6ff
 }