import { useMemo, useState, createContext, useContext } from 'react';
import {
  BrowserRouter,
  Routes,
  Route,
  Navigate,
  NavLink,
  Outlet,
  useLocation,
} from 'react-router-dom';

import { LoginScreen, type LoginResult } from './LoginScreen';
import { ChartsPage } from './features/charts/pages/ChartsPage';
import { ReceptionPage } from './features/reception/pages/ReceptionPage';
import { OutpatientMockPage } from './features/outpatient/OutpatientMockPage';
import { AuthServiceProvider, useAuthService } from './features/charts/authService';
import './styles/app-shell.css';
import { updateObservabilityMeta } from './libs/observability/observability';

type Session = LoginResult;

const SessionContext = createContext<Session | null>(null);

export function useSession() {
  const context = useContext(SessionContext);
  if (!context) {
    throw new Error('useSession must be used within SessionContext');
  }
  return context;
}

const NAV_LINKS = [
  { to: '/reception', label: '受付 / トーン連携', role: 'RECEPTION' },
  { to: '/charts', label: 'カルテ / Charts', role: 'CHARTS' },
  { to: '/outpatient-mock', label: 'Outpatient Mock', role: 'OUTPATIENT' },
];

export function AppRouter() {
  const [session, setSession] = useState<Session | null>(null);

  const handleLoginSuccess = (result: LoginResult) => {
<<<<<<< HEAD
    setSession({ ...result, runId: generateRunId(), roles: result.roles ?? ['RECEPTION', 'CHARTS', 'OUTPATIENT'] });
=======
    updateObservabilityMeta({ runId: result.runId });
    setSession(result);
>>>>>>> abf03613
  };

  const handleLogout = () => setSession(null);

  return (
    <BrowserRouter>
      <Routes>
        <Route
          path="/login"
          element={
            session ? <Navigate to="/reception" replace /> : <LoginScreen onLoginSuccess={handleLoginSuccess} />
          }
        />
        <Route element={<Protected session={session} onLogout={handleLogout} />}>
          <Route index element={<Navigate to="/reception" replace />} />
          <Route path="/reception" element={<ConnectedReception />} />
          <Route path="/charts" element={<ConnectedCharts />} />
          <Route path="/outpatient-mock" element={<OutpatientMockPage />} />
        </Route>
        <Route path="*" element={<Navigate to={session ? '/reception' : '/login'} replace />} />
      </Routes>
    </BrowserRouter>
  );
}

function Protected({ session, onLogout }: { session: Session | null; onLogout: () => void }) {
  const location = useLocation();
  if (!session) {
    return <Navigate to="/login" state={{ from: location }} replace />;
  }

  return (
    <SessionContext.Provider value={session}>
      <AuthServiceProvider initialFlags={{ runId: session.runId }} runId={session.runId}>
        <AppLayout onLogout={onLogout} />
      </AuthServiceProvider>
    </SessionContext.Provider>
  );
}

function AppLayout({ onLogout }: { onLogout: () => void }) {
  const location = useLocation();
  const session = useSession();
  const { flags } = useAuthService();
  const [notices, setNotices] = useState<string[]>([]);

  const handleCopyRunId = async () => {
    try {
      await navigator.clipboard.writeText(flags.runId);
      setNotices((prev) => [`RUN_ID をコピーしました: ${flags.runId}`, ...prev].slice(0, 3));
    } catch (error) {
      setNotices((prev) => [`RUN_ID コピーに失敗しました`, ...prev].slice(0, 3));
      console.error('[AppShell] copy runId failed', error);
    }
  };

  const navItems = useMemo(
    () =>
      NAV_LINKS.filter((link) => !session.roles || session.roles.includes(link.role)).map((link) => (
        <NavLink
          key={link.to}
          to={link.to}
          className={({ isActive }) =>
            `app-shell__nav-link${isActive || location.pathname.startsWith(link.to) ? ' is-active' : ''}`
          }
        >
          {link.label}
        </NavLink>
      )),
    [location.pathname, session.roles],
  );

  return (
    <div className="app-shell">
      <header className="app-shell__topbar">
        <div className="app-shell__brand">
          <span className="app-shell__title">OpenDolphin Web</span>
          <small className="app-shell__subtitle">電子カルテデモシェル</small>
        </div>
        <div className="app-shell__session">
          <span className="app-shell__pill">施設: {session.facilityId}</span>
          <span className="app-shell__pill">
            ユーザー: {session.displayName ?? session.commonName ?? session.userId}
          </span>
          <button type="button" className="app-shell__pill app-shell__pill--copy" onClick={handleCopyRunId} title="RUN_ID をコピー">
            RUN_ID: {flags.runId}（クリックでコピー）
          </button>
          <button type="button" className="app-shell__logout" onClick={onLogout}>
            ログアウト
          </button>
        </div>
      </header>

      <nav className="app-shell__nav" aria-label="画面ナビゲーション">
        {navItems}
      </nav>

      <div className="app-shell__body">
        <Outlet />
      </div>
      <div className="app-shell__notice-stack" role="status" aria-live="polite">
        {notices.map((notice, index) => (
          <div key={`${notice}-${index}`} className="app-shell__notice">
            {notice}
          </div>
        ))}
      </div>
    </div>
  );
}

function ConnectedReception() {
  const session = useSession();
  const { flags, setMissingMaster, setCacheHit, setDataSourceTransition, bumpRunId } = useAuthService();

  return (
    <ReceptionPage
      runId={flags.runId}
      patientId={`PX-${session.facilityId}-${session.userId}`}
      receptionId={`R-${session.facilityId}-${session.userId}`}
      destination="ORCA queue"
      title="Reception → Charts トーン連携"
      description="ログインした RUN_ID を受け継ぎ、Reception の missingMaster/cacheHit/dataSourceTransition をそのまま Charts 側へ渡すデモです。"
      flags={flags}
      onToggleMissingMaster={() => setMissingMaster(!flags.missingMaster)}
      onToggleCacheHit={() => setCacheHit(!flags.cacheHit)}
      onMasterSourceChange={setDataSourceTransition}
      onRunIdChange={(next) => bumpRunId(next || flags.runId)}
    />
  );
}

function ConnectedCharts() {
  const session = useSession();
  return <ChartsPage />;
}<|MERGE_RESOLUTION|>--- conflicted
+++ resolved
@@ -13,7 +13,6 @@
 import { ChartsPage } from './features/charts/pages/ChartsPage';
 import { ReceptionPage } from './features/reception/pages/ReceptionPage';
 import { OutpatientMockPage } from './features/outpatient/OutpatientMockPage';
-import { AuthServiceProvider, useAuthService } from './features/charts/authService';
 import './styles/app-shell.css';
 import { updateObservabilityMeta } from './libs/observability/observability';
 
@@ -30,21 +29,17 @@
 }
 
 const NAV_LINKS = [
-  { to: '/reception', label: '受付 / トーン連携', role: 'RECEPTION' },
-  { to: '/charts', label: 'カルテ / Charts', role: 'CHARTS' },
-  { to: '/outpatient-mock', label: 'Outpatient Mock', role: 'OUTPATIENT' },
+  { to: '/reception', label: '受付 / トーン連携' },
+  { to: '/charts', label: 'カルテ / Charts' },
+  { to: '/outpatient-mock', label: 'Outpatient Mock' },
 ];
 
 export function AppRouter() {
   const [session, setSession] = useState<Session | null>(null);
 
   const handleLoginSuccess = (result: LoginResult) => {
-<<<<<<< HEAD
-    setSession({ ...result, runId: generateRunId(), roles: result.roles ?? ['RECEPTION', 'CHARTS', 'OUTPATIENT'] });
-=======
     updateObservabilityMeta({ runId: result.runId });
     setSession(result);
->>>>>>> abf03613
   };
 
   const handleLogout = () => setSession(null);
@@ -78,9 +73,7 @@
 
   return (
     <SessionContext.Provider value={session}>
-      <AuthServiceProvider initialFlags={{ runId: session.runId }} runId={session.runId}>
-        <AppLayout onLogout={onLogout} />
-      </AuthServiceProvider>
+      <AppLayout onLogout={onLogout} />
     </SessionContext.Provider>
   );
 }
@@ -88,22 +81,10 @@
 function AppLayout({ onLogout }: { onLogout: () => void }) {
   const location = useLocation();
   const session = useSession();
-  const { flags } = useAuthService();
-  const [notices, setNotices] = useState<string[]>([]);
-
-  const handleCopyRunId = async () => {
-    try {
-      await navigator.clipboard.writeText(flags.runId);
-      setNotices((prev) => [`RUN_ID をコピーしました: ${flags.runId}`, ...prev].slice(0, 3));
-    } catch (error) {
-      setNotices((prev) => [`RUN_ID コピーに失敗しました`, ...prev].slice(0, 3));
-      console.error('[AppShell] copy runId failed', error);
-    }
-  };
 
   const navItems = useMemo(
     () =>
-      NAV_LINKS.filter((link) => !session.roles || session.roles.includes(link.role)).map((link) => (
+      NAV_LINKS.map((link) => (
         <NavLink
           key={link.to}
           to={link.to}
@@ -114,7 +95,7 @@
           {link.label}
         </NavLink>
       )),
-    [location.pathname, session.roles],
+    [location.pathname],
   );
 
   return (
@@ -129,9 +110,7 @@
           <span className="app-shell__pill">
             ユーザー: {session.displayName ?? session.commonName ?? session.userId}
           </span>
-          <button type="button" className="app-shell__pill app-shell__pill--copy" onClick={handleCopyRunId} title="RUN_ID をコピー">
-            RUN_ID: {flags.runId}（クリックでコピー）
-          </button>
+          <span className="app-shell__pill">RUN_ID: {session.runId}</span>
           <button type="button" className="app-shell__logout" onClick={onLogout}>
             ログアウト
           </button>
@@ -145,39 +124,26 @@
       <div className="app-shell__body">
         <Outlet />
       </div>
-      <div className="app-shell__notice-stack" role="status" aria-live="polite">
-        {notices.map((notice, index) => (
-          <div key={`${notice}-${index}`} className="app-shell__notice">
-            {notice}
-          </div>
-        ))}
-      </div>
     </div>
   );
 }
 
 function ConnectedReception() {
   const session = useSession();
-  const { flags, setMissingMaster, setCacheHit, setDataSourceTransition, bumpRunId } = useAuthService();
 
   return (
     <ReceptionPage
-      runId={flags.runId}
+      runId={session.runId}
       patientId={`PX-${session.facilityId}-${session.userId}`}
       receptionId={`R-${session.facilityId}-${session.userId}`}
       destination="ORCA queue"
       title="Reception → Charts トーン連携"
       description="ログインした RUN_ID を受け継ぎ、Reception の missingMaster/cacheHit/dataSourceTransition をそのまま Charts 側へ渡すデモです。"
-      flags={flags}
-      onToggleMissingMaster={() => setMissingMaster(!flags.missingMaster)}
-      onToggleCacheHit={() => setCacheHit(!flags.cacheHit)}
-      onMasterSourceChange={setDataSourceTransition}
-      onRunIdChange={(next) => bumpRunId(next || flags.runId)}
     />
   );
 }
 
 function ConnectedCharts() {
   const session = useSession();
-  return <ChartsPage />;
+  return <ChartsPage runId={session.runId} />;
 }