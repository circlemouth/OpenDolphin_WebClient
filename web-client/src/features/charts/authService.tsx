<<<<<<< HEAD
import { createContext, useCallback, useContext, useEffect, useMemo, useRef, useState, type ReactNode } from 'react';
=======
import { createContext, useCallback, useContext, useEffect, useMemo, useState, type ReactNode } from 'react';
import { logUiState } from '../../libs/audit/auditLogger';
import { getObservabilityMeta, updateObservabilityMeta } from '../../libs/observability/observability';
import type { DataSourceTransition as ObservabilityDataSourceTransition } from '../../libs/observability/types';
>>>>>>> abf03613
import { recordOutpatientFunnel } from '../../libs/telemetry/telemetryClient';
import { handleOutpatientFlags } from './orchestration';

export type DataSourceTransition = ObservabilityDataSourceTransition;

export type AuthServiceFlags = {
  runId: string;
  missingMaster: boolean;
  cacheHit: boolean;
  dataSourceTransition: DataSourceTransition;
};

export interface AuthServiceContextValue {
  flags: AuthServiceFlags;
  setMissingMaster: (next: boolean) => void;
  setCacheHit: (next: boolean) => void;
  setDataSourceTransition: (next: DataSourceTransition) => void;
  bumpRunId: (runId: string) => void;
  replaceFlags: (next: Partial<AuthServiceFlags>) => void;
}

const AUTH_RUN_ID = getObservabilityMeta().runId ?? '20251205T150000Z';
const DEFAULT_FLAGS: AuthServiceFlags = {
  runId: AUTH_RUN_ID,
  missingMaster: true,
  cacheHit: false,
  dataSourceTransition: 'snapshot',
};

const AuthServiceContext = createContext<AuthServiceContextValue | null>(null);

export function AuthServiceProvider({
  children,
  initialFlags,
  runId,
}: {
  children: ReactNode;
  initialFlags?: Partial<AuthServiceFlags>;
  runId?: string;
}) {
  const initialFlagsRef = useRef(initialFlags);
  const [flags, setFlags] = useState<AuthServiceFlags>({
    ...DEFAULT_FLAGS,
    ...initialFlags,
    runId: initialFlags?.runId ?? DEFAULT_FLAGS.runId,
  });

  useEffect(() => {
    initialFlagsRef.current = initialFlags;
  }, [initialFlags]);

  const setMissingMaster = useCallback((next: boolean) => {
    setFlags((prev) => ({ ...prev, missingMaster: next }));
  }, []);

  const setCacheHit = useCallback((next: boolean) => {
    setFlags((prev) => ({ ...prev, cacheHit: next }));
  }, []);

  const setDataSourceTransition = useCallback((next: DataSourceTransition) => {
    setFlags((prev) => ({ ...prev, dataSourceTransition: next }));
  }, []);

  const bumpRunId = useCallback((runId: string) => {
    setFlags((prev) => ({ ...prev, runId }));
  }, []);

  const replaceFlags = useCallback((next: Partial<AuthServiceFlags>) => {
    setFlags((prev) => ({ ...prev, ...next }));
  }, []);

  useEffect(() => {
    if (!runId) return;
    if (runId === flags.runId) return;
    setFlags({
      ...DEFAULT_FLAGS,
      ...(initialFlagsRef.current ?? {}),
      runId,
    });
  }, [flags.runId, runId]);

  useEffect(() => {
    const flagSnapshot = {
      runId: flags.runId,
      cacheHit: flags.cacheHit,
      missingMaster: flags.missingMaster,
    };
    updateObservabilityMeta({
      runId: flags.runId,
      cacheHit: flags.cacheHit,
      missingMaster: flags.missingMaster,
      dataSourceTransition: flags.dataSourceTransition,
    });
    recordOutpatientFunnel('resolve_master', {
      ...flagSnapshot,
      dataSourceTransition: flags.dataSourceTransition,
    });
    handleOutpatientFlags({
      ...flagSnapshot,
      dataSourceTransition: flags.dataSourceTransition,
    });
    logUiState({
      action: 'tone_change',
      screen: 'charts/auth-service',
      controlId: 'auth-service-flags',
      dataSourceTransition: flags.dataSourceTransition,
      cacheHit: flags.cacheHit,
      missingMaster: flags.missingMaster,
      runId: flags.runId,
    });
  }, [flags.runId, flags.cacheHit, flags.missingMaster, flags.dataSourceTransition]);

  const value = useMemo(
    () => ({ flags, setMissingMaster, setCacheHit, setDataSourceTransition, bumpRunId, replaceFlags }),
    [flags, bumpRunId, replaceFlags, setCacheHit, setDataSourceTransition, setMissingMaster],
  );

  return <AuthServiceContext.Provider value={value}>{children}</AuthServiceContext.Provider>;
}

export function useAuthService() {
  const context = useContext(AuthServiceContext);
  if (!context) {
    throw new Error('useAuthService must be used within AuthServiceProvider');
  }
  return context;
}<|MERGE_RESOLUTION|>--- conflicted
+++ resolved
@@ -1,11 +1,7 @@
-<<<<<<< HEAD
-import { createContext, useCallback, useContext, useEffect, useMemo, useRef, useState, type ReactNode } from 'react';
-=======
 import { createContext, useCallback, useContext, useEffect, useMemo, useState, type ReactNode } from 'react';
 import { logUiState } from '../../libs/audit/auditLogger';
 import { getObservabilityMeta, updateObservabilityMeta } from '../../libs/observability/observability';
 import type { DataSourceTransition as ObservabilityDataSourceTransition } from '../../libs/observability/types';
->>>>>>> abf03613
 import { recordOutpatientFunnel } from '../../libs/telemetry/telemetryClient';
 import { handleOutpatientFlags } from './orchestration';
 
@@ -24,7 +20,6 @@
   setCacheHit: (next: boolean) => void;
   setDataSourceTransition: (next: DataSourceTransition) => void;
   bumpRunId: (runId: string) => void;
-  replaceFlags: (next: Partial<AuthServiceFlags>) => void;
 }
 
 const AUTH_RUN_ID = getObservabilityMeta().runId ?? '20251205T150000Z';
@@ -40,22 +35,15 @@
 export function AuthServiceProvider({
   children,
   initialFlags,
-  runId,
 }: {
   children: ReactNode;
   initialFlags?: Partial<AuthServiceFlags>;
-  runId?: string;
 }) {
-  const initialFlagsRef = useRef(initialFlags);
   const [flags, setFlags] = useState<AuthServiceFlags>({
     ...DEFAULT_FLAGS,
     ...initialFlags,
     runId: initialFlags?.runId ?? DEFAULT_FLAGS.runId,
   });
-
-  useEffect(() => {
-    initialFlagsRef.current = initialFlags;
-  }, [initialFlags]);
 
   const setMissingMaster = useCallback((next: boolean) => {
     setFlags((prev) => ({ ...prev, missingMaster: next }));
@@ -72,20 +60,6 @@
   const bumpRunId = useCallback((runId: string) => {
     setFlags((prev) => ({ ...prev, runId }));
   }, []);
-
-  const replaceFlags = useCallback((next: Partial<AuthServiceFlags>) => {
-    setFlags((prev) => ({ ...prev, ...next }));
-  }, []);
-
-  useEffect(() => {
-    if (!runId) return;
-    if (runId === flags.runId) return;
-    setFlags({
-      ...DEFAULT_FLAGS,
-      ...(initialFlagsRef.current ?? {}),
-      runId,
-    });
-  }, [flags.runId, runId]);
 
   useEffect(() => {
     const flagSnapshot = {
@@ -119,8 +93,8 @@
   }, [flags.runId, flags.cacheHit, flags.missingMaster, flags.dataSourceTransition]);
 
   const value = useMemo(
-    () => ({ flags, setMissingMaster, setCacheHit, setDataSourceTransition, bumpRunId, replaceFlags }),
-    [flags, bumpRunId, replaceFlags, setCacheHit, setDataSourceTransition, setMissingMaster],
+    () => ({ flags, setMissingMaster, setCacheHit, setDataSourceTransition, bumpRunId }),
+    [flags, bumpRunId, setCacheHit, setDataSourceTransition, setMissingMaster],
   );
 
   return <AuthServiceContext.Provider value={value}>{children}</AuthServiceContext.Provider>;
