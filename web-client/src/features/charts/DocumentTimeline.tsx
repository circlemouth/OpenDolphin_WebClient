--- conflicted
+++ resolved
@@ -497,26 +497,15 @@
                 ariaLive="off"
                 runId={resolvedRunId}
               />
-<<<<<<< HEAD
               <StatusBadge
                 label="fallbackUsed"
                 value={resolvedFallbackUsed ? 'true' : 'false'}
                 tone={resolvedFallbackUsed ? 'error' : 'info'}
                 description={resolvedFallbackUsed ? 'フォールバック使用中。優先で再取得を実施' : 'フォールバック未使用'}
+                ariaLive="off"
                 runId={resolvedRunId}
               />
             </div>
-=======
-            <StatusBadge
-              label="fallbackUsed"
-              value={resolvedFallbackUsed ? 'true' : 'false'}
-              tone={resolvedFallbackUsed ? 'error' : 'info'}
-              description={resolvedFallbackUsed ? 'フォールバック使用中。優先で再取得を実施' : 'フォールバック未使用'}
-              ariaLive="off"
-              runId={resolvedRunId}
-            />
-          </div>
->>>>>>> 47ee0aeb
             {claimData?.fetchedAt && (
               <p className="document-timeline__queue-meta">
                 最終取得: {claimData.fetchedAt} ｜ recordsReturned: {claimData.recordsReturned ?? claimBundles.length ?? '―'}
