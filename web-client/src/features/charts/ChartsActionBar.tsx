import { useEffect, useMemo, useRef, useState } from 'react';

import { logUiState } from '../../libs/audit/auditLogger';
import { httpFetch } from '../../libs/http/httpClient';
import { getObservabilityMeta } from '../../libs/observability/observability';
import { recordOutpatientFunnel } from '../../libs/telemetry/telemetryClient';
import { recordChartsAuditEvent } from './audit';
import type { DataSourceTransition } from './authService';
import type { ClaimQueueEntry } from '../outpatient/types';

type ChartAction = 'finish' | 'send' | 'draft' | 'cancel' | 'print';

type ToastState = {
  tone: 'success' | 'warning' | 'error' | 'info';
  message: string;
  detail?: string;
};

type GuardReason = {
  key:
    | 'missing_master'
    | 'fallback_used'
    | 'draft_unsaved'
    | 'permission_denied'
    | 'network_offline'
    | 'network_degraded'
    | 'not_server_route'
    | 'patient_not_selected'
    | 'locked';
  summary: string;
  detail: string;
  next: string[];
};

const ACTION_LABEL: Record<ChartAction, string> = {
  finish: '診療終了',
  send: 'ORCA送信',
  draft: 'ドラフト保存',
  cancel: 'キャンセル',
  print: '印刷',
};

export interface ChartsActionBarProps {
  runId: string;
  traceId?: string;
  cacheHit: boolean;
  missingMaster: boolean;
  dataSourceTransition: DataSourceTransition;
  fallbackUsed?: boolean;
<<<<<<< HEAD
  patientId?: string;
  queueEntry?: ClaimQueueEntry;
  hasUnsavedDraft?: boolean;
  hasPermission?: boolean;
  requireServerRouteForSend?: boolean;
  requirePatientForSend?: boolean;
  networkDegradedReason?: string;
  onAfterSend?: () => void | Promise<void>;
  onDraftSaved?: () => void;
=======
  sendEnabled?: boolean;
  sendDisabledReason?: string;
>>>>>>> e072cbf5
  onLockChange?: (locked: boolean, reason?: string) => void;
}

export function ChartsActionBar({
  runId,
  traceId,
  cacheHit,
  missingMaster,
  dataSourceTransition,
  fallbackUsed = false,
<<<<<<< HEAD
  patientId,
  queueEntry,
  hasUnsavedDraft = false,
  hasPermission = true,
  requireServerRouteForSend = false,
  requirePatientForSend = false,
  networkDegradedReason,
  onAfterSend,
  onDraftSaved,
=======
  sendEnabled = true,
  sendDisabledReason,
>>>>>>> e072cbf5
  onLockChange,
}: ChartsActionBarProps) {
  const [lockReason, setLockReason] = useState<string | null>(null);
  const [toast, setToast] = useState<ToastState | null>(null);
  const [retryAction, setRetryAction] = useState<ChartAction | null>(null);
  const [isRunning, setIsRunning] = useState(false);
  const [runningAction, setRunningAction] = useState<ChartAction | null>(null);
  const [isOnline, setIsOnline] = useState(() => (typeof navigator === 'undefined' ? true : navigator.onLine));
  const [permissionDenied, setPermissionDenied] = useState(false);
  const abortControllerRef = useRef<AbortController | null>(null);

  const uiLocked = lockReason !== null;
  const isLocked = uiLocked || isRunning;
  const resolvedTraceId = traceId ?? getObservabilityMeta().traceId;

  useEffect(() => {
    if (typeof window === 'undefined') return;
    const handleOnline = () => setIsOnline(true);
    const handleOffline = () => setIsOnline(false);
    window.addEventListener('online', handleOnline);
    window.addEventListener('offline', handleOffline);
    return () => {
      window.removeEventListener('online', handleOnline);
      window.removeEventListener('offline', handleOffline);
    };
  }, []);

  const sendPrecheckReasons: GuardReason[] = useMemo(() => {
    const reasons: GuardReason[] = [];

    if (uiLocked) {
      reasons.push({
        key: 'locked',
        summary: '他の操作が進行中/ロック中',
        detail: lockReason ? lockReason : '別アクション実行中のため送信できません。',
        next: ['ロック解除', '処理完了を待って再試行'],
      });
    }

    if (requirePatientForSend && !patientId) {
      reasons.push({
        key: 'patient_not_selected',
        summary: '患者未選択',
        detail: '患者が未選択のため送信先が確定できません。',
        next: ['Patients で患者を選択', 'Reception へ戻って対象患者を確定'],
      });
    }

    if (requireServerRouteForSend && dataSourceTransition !== 'server') {
      reasons.push({
        key: 'not_server_route',
        summary: 'server ルートではない',
        detail: `dataSourceTransition=${dataSourceTransition} のため ORCA 送信を停止します。`,
        next: ['server route に切替（MSW OFF / 実 API）', 'Reception で再取得'],
      });
    }

<<<<<<< HEAD
    if (missingMaster) {
      reasons.push({
        key: 'missing_master',
        summary: 'missingMaster=true',
        detail: 'マスタ欠損を検知したため、送信は実施できません。',
        next: ['Reception で master を再取得', '再取得完了後に ORCA再送'],
      });
    }

    if (fallbackUsed) {
      reasons.push({
        key: 'fallback_used',
        summary: 'fallbackUsed=true',
        detail: 'フォールバック経路のため、送信は実施できません。',
        next: ['Reception で再取得', 'master 解消後に再送'],
      });
    }

    if (hasUnsavedDraft) {
      reasons.push({
        key: 'draft_unsaved',
        summary: '未保存ドラフト',
        detail: '未保存の入力があるため、送信前にドラフト保存が必要です。',
        next: ['ドラフト保存', '不要なら入力を戻してから再送'],
      });
    }

    if (!isOnline) {
      reasons.push({
        key: 'network_offline',
        summary: '通信オフライン',
        detail: 'ブラウザが offline 状態のため送信できません。',
        next: ['通信回復を待つ', '回線/プロキシ設定を確認'],
      });
    }

    if (networkDegradedReason) {
      reasons.push({
        key: 'network_degraded',
        summary: '通信不安定',
        detail: networkDegradedReason,
        next: ['再取得してから再送', 'Reception へ戻って状態確認'],
      });
    }

    if (permissionDenied || !hasPermission) {
      reasons.push({
        key: 'permission_denied',
        summary: '権限不足/認証不備',
        detail: permissionDenied
          ? '直近の送信で 401/403 を検知しました。'
          : '認証情報が揃っていないため送信を停止します。',
        next: ['再ログイン', '設定確認（facilityId/userId/password）'],
      });
    }

    return reasons;
  }, [
    dataSourceTransition,
    fallbackUsed,
    hasPermission,
    hasUnsavedDraft,
    isOnline,
    lockReason,
    missingMaster,
    networkDegradedReason,
    patientId,
    permissionDenied,
    requireServerRouteForSend,
    requirePatientForSend,
    uiLocked,
  ]);

  const sendDisabled = isRunning || sendPrecheckReasons.length > 0;
=======
  const isLocked = lockReason !== null || isRunning;
  const sendBlocked = !sendEnabled || missingMaster || fallbackUsed || isLocked;
>>>>>>> e072cbf5
  const otherBlocked = isLocked;

  useEffect(() => {
    onLockChange?.(isLocked, lockReason ?? undefined);
  }, [isLocked, lockReason, onLockChange]);

  const statusLine = useMemo(() => {
    if (isRunning && runningAction) {
      return `${ACTION_LABEL[runningAction]}を実行中… dataSourceTransition=${dataSourceTransition}`;
    }
    if (lockReason) return lockReason;
<<<<<<< HEAD
    if (sendPrecheckReasons.length > 0) {
      const head = sendPrecheckReasons[0];
      return `送信不可: ${head.summary}（runId=${runId} / traceId=${resolvedTraceId ?? 'unknown'}）`;
    }
    return 'アクションを選択できます';
  }, [dataSourceTransition, isRunning, lockReason, resolvedTraceId, runId, runningAction, sendPrecheckReasons]);
=======
    if (!sendEnabled) return sendDisabledReason ?? '管理配信により ORCA送信 が無効化されています';
    if (missingMaster) return 'missingMaster=true: Reception で master を再取得するまで送信を停止中';
    if (fallbackUsed) return 'fallbackUsed=true: スナップショット経由、送信をブロック中';
    return 'アクションを選択できます';
  }, [dataSourceTransition, fallbackUsed, isRunning, lockReason, missingMaster, runningAction, sendDisabledReason, sendEnabled]);
>>>>>>> e072cbf5

  const logTelemetry = (action: ChartAction, outcome: 'success' | 'error' | 'blocked' | 'started', durationMs?: number, note?: string) => {
    recordOutpatientFunnel('charts_action', {
      action,
      outcome,
      durationMs,
      note,
      cacheHit,
      missingMaster,
      dataSourceTransition,
      fallbackUsed,
      runId,
    });
  };

  const logAudit = (
    action: ChartAction,
    outcome: 'success' | 'error' | 'blocked' | 'started',
    detail?: string,
    durationMs?: number,
  ) => {
    const actionMap: Record<ChartAction, 'ENCOUNTER_CLOSE' | 'ORCA_SEND' | 'DRAFT_SAVE' | 'DRAFT_CANCEL' | 'PRINT_OUTPATIENT'> = {
      finish: 'ENCOUNTER_CLOSE',
      send: 'ORCA_SEND',
      draft: 'DRAFT_SAVE',
      cancel: 'DRAFT_CANCEL',
      print: 'PRINT_OUTPATIENT',
    };
    const normalizedAction = outcome === 'error' ? 'CHARTS_ACTION_FAILURE' : actionMap[action];
    recordChartsAuditEvent({
      action: normalizedAction,
      outcome,
      subject: `charts-action-${action}`,
      note: detail,
      error: outcome === 'error' ? detail : undefined,
      durationMs,
      dataSourceTransition,
      cacheHit,
      missingMaster,
      fallbackUsed,
      runId,
    });
  };

  const handleAction = async (action: ChartAction) => {
    if (isRunning) return;

<<<<<<< HEAD
    if (action === 'send' && sendPrecheckReasons.length > 0) {
      const blockedReason = sendPrecheckReasons
        .map((reason) => `${reason.summary}: ${reason.detail}`)
        .join(' / ');
=======
    let blockedReason: string | null = null;
    if (action === 'send' && !sendEnabled) {
      blockedReason = sendDisabledReason ?? '管理配信により ORCA 送信が無効化されています。';
    } else if (action === 'send' && missingMaster) {
      blockedReason =
        'missingMaster=true のため ORCA 送信をブロックしました。Reception で master を解決してから再送してください。';
    } else if (action === 'send' && fallbackUsed) {
      blockedReason = 'fallbackUsed=true のため ORCA 送信をブロックしました。master 解消後に再取得してください。';
    }
    if (blockedReason) {
>>>>>>> e072cbf5
      setToast({
        tone: 'warning',
        message: 'ORCA送信を停止',
        detail: blockedReason,
      });
      setRetryAction(null);
      logTelemetry(action, 'blocked', undefined, blockedReason);
      logUiState({
        action: 'send',
        screen: 'charts/action-bar',
        controlId: `action-${action}`,
        runId,
        cacheHit,
        missingMaster,
        dataSourceTransition,
        fallbackUsed,
<<<<<<< HEAD
        details: { blocked: true, reasons: sendPrecheckReasons.map((reason) => reason.key), traceId: resolvedTraceId },
=======
        details: {
          blocked: true,
          reason: !sendEnabled ? 'config_disabled' : missingMaster ? 'missing_master' : 'fallback_used',
        },
>>>>>>> e072cbf5
      });
      logAudit(action, 'blocked', blockedReason);
      return;
    }

    if (action === 'send' && !patientId) {
      const blockedReason = '患者IDが未確定のため ORCA 送信を実行できません。Patients で患者を選択してください。';
      setToast({ tone: 'warning', message: 'ORCA送信を停止', detail: blockedReason });
      setRetryAction(null);
      logTelemetry(action, 'blocked', undefined, blockedReason);
      logUiState({
        action: 'send',
        screen: 'charts/action-bar',
        controlId: `action-${action}`,
        runId,
        cacheHit,
        missingMaster,
        dataSourceTransition,
        fallbackUsed,
        details: { blocked: true, reasons: ['patient_not_selected'], traceId: resolvedTraceId },
      });
      logAudit(action, 'blocked', blockedReason);
      return;
    }

    if (action === 'send' && (fallbackUsed || missingMaster)) {
      setToast({
        tone: 'warning',
        message: '送信前チェック',
        detail: missingMaster
          ? 'missingMaster=true を検知しました。Reception で master を再取得してから再送してください。'
          : 'fallbackUsed=true を検知しました。master 解消後に再送してください。',
      });
    }

    const startedAt = performance.now();
    setIsRunning(true);
    setRunningAction(action);
    setRetryAction(null);
    setToast({
      tone: 'info',
      message: `${ACTION_LABEL[action]}を実行中…`,
      detail: `runId=${runId} / traceId=${resolvedTraceId ?? 'unknown'} / dataSourceTransition=${dataSourceTransition}`,
    });

    logUiState({
      action: action === 'draft' ? 'draft' : action === 'finish' ? 'finish' : action === 'cancel' ? 'cancel' : 'send',
      screen: 'charts/action-bar',
      controlId: `action-${action}`,
      runId,
      cacheHit,
      missingMaster,
      dataSourceTransition,
      fallbackUsed,
      details: {
        patientId,
        appointmentId: queueEntry?.appointmentId,
        requestId: queueEntry?.requestId,
        traceId: resolvedTraceId,
      },
    });
    logTelemetry(action, 'started');
    logAudit(action, 'started', undefined);

    try {
      abortControllerRef.current = new AbortController();
      const signal = abortControllerRef.current.signal;

      if (action === 'send') {
        const endpoint = `/api/orca/queue?patientId=${encodeURIComponent(patientId ?? '')}&retry=1`;
        const response = await httpFetch(endpoint, { method: 'GET', signal });
        if (response.status === 401 || response.status === 403) {
          setPermissionDenied(true);
          throw new Error(`権限不足（HTTP ${response.status}）。再ログインまたは権限設定を確認してください。`);
        }
        if (!response.ok) {
          const bodyText = await response.text().catch(() => '');
          throw new Error(`ORCA 送信 API に失敗（HTTP ${response.status}）。${bodyText ? `response=${bodyText.slice(0, 120)}` : ''}`);
        }
        // 応答ボディは環境差があるため、ここでは成功判定のみ行い、詳細は claim/outpatient 再取得で確認する。
        await response.json().catch(() => ({}));
        await onAfterSend?.();
      } else if (action === 'draft') {
        // TODO: 本実装では localStorage / server に保存。現段階は送信前チェック用のガード連携を優先。
        onDraftSaved?.();
      } else {
        // finish/cancel/print は現状デモ（監査・テレメトリの記録）として扱う。
      }

      const durationMs = Math.round(performance.now() - startedAt);
      const after = getObservabilityMeta();
      const nextRunId = after.runId ?? runId;
      const nextTraceId = after.traceId ?? resolvedTraceId;
      setToast({
        tone: 'success',
        message: `${ACTION_LABEL[action]}を完了`,
        detail: `runId=${nextRunId} / traceId=${nextTraceId ?? 'unknown'} / requestId=${queueEntry?.requestId ?? 'unknown'} / transition=${dataSourceTransition}`,
      });
      logTelemetry(action, 'success', durationMs);
      logAudit(action, 'success', undefined, durationMs);
    } catch (error) {
      const detail = error instanceof Error ? error.message : String(error);
      const isAbort =
        error instanceof DOMException
          ? error.name === 'AbortError'
          : error instanceof Error
            ? error.name === 'AbortError'
            : false;
      const durationMs = Math.round(performance.now() - startedAt);
      const after = getObservabilityMeta();
      const errorRunId = after.runId ?? runId;
      const errorTraceId = after.traceId ?? resolvedTraceId;

      if (isAbort) {
        const abortedDetail = 'ユーザー操作により送信を中断しました。通信回復後に再試行できます。';
        setRetryAction('send');
        setToast({
          tone: 'warning',
          message: 'ORCA送信を中断',
          detail: abortedDetail,
        });
        logTelemetry(action, 'blocked', durationMs, abortedDetail);
        logAudit(action, 'blocked', abortedDetail, durationMs);
      } else {
        const nextSteps = (() => {
          if (/HTTP 401|HTTP 403|権限不足/.test(detail)) {
            return '次にやること: 再ログイン / 設定確認（facilityId/userId/password）';
          }
          if (error instanceof TypeError || /Failed to fetch|NetworkError/.test(detail)) {
            return '次にやること: 通信回復を待つ / Reception で再取得 / リトライ';
          }
          return '次にやること: Reception へ戻る / 請求を再取得 / 設定確認';
        })();
        const composedDetail = `${detail}（runId=${errorRunId} / traceId=${errorTraceId ?? 'unknown'} / requestId=${queueEntry?.requestId ?? 'unknown'}）${nextSteps ? ` / ${nextSteps}` : ''}`;
        setRetryAction(action);
        setToast({
          tone: 'error',
          message: `${ACTION_LABEL[action]}に失敗`,
          detail: composedDetail,
        });
        logTelemetry(action, 'error', durationMs, composedDetail);
        logAudit(action, 'error', composedDetail, durationMs);
      }
    } finally {
      abortControllerRef.current = null;
      setIsRunning(false);
      setRunningAction(null);
    }
  };

  const handlePrint = () => {
    const detail = '印刷はデモ環境: auditEvent のみ記録しました';
    setToast({
      tone: 'info',
      message: '印刷デモを記録',
      detail,
    });
    logAudit('print', fallbackUsed ? 'blocked' : 'success', detail);
    logUiState({
      action: 'send',
      screen: 'charts/action-bar',
      controlId: 'action-print',
      runId,
      cacheHit,
      missingMaster,
      dataSourceTransition,
      fallbackUsed,
      details: { note: detail, blocked: fallbackUsed },
    });
  };

  const handleUnlock = () => {
    setLockReason(null);
    setToast({
      tone: 'info',
      message: 'UIロックを解除しました',
      detail: '次のアクションを実行できます',
    });
    logUiState({
      action: 'lock',
      screen: 'charts/action-bar',
      controlId: 'unlock',
      runId,
      cacheHit,
      missingMaster,
      dataSourceTransition,
      fallbackUsed,
      details: { unlocked: true },
    });
  };

  const handleAbort = () => {
    if (!isRunning) return;
    if (runningAction !== 'send') return;
    abortControllerRef.current?.abort();
  };

  return (
    <section
      className={`charts-actions${isLocked ? ' charts-actions--locked' : ''}`}
      aria-live={sendPrecheckReasons.length > 0 ? 'assertive' : 'polite'}
      data-run-id={runId}
    >
      <header className="charts-actions__header">
        <div>
          <p className="charts-actions__kicker">アクションバー / ORCA 送信とドラフト制御</p>
          <h2>診療終了・送信・ドラフト・キャンセル</h2>
          <p className="charts-actions__status" role="status">
            {statusLine}
          </p>
        </div>
        <div className="charts-actions__meta">
          <span className="charts-actions__pill">runId: {runId}</span>
          <span className="charts-actions__pill">traceId: {resolvedTraceId ?? 'unknown'}</span>
          <span className="charts-actions__pill">transition: {dataSourceTransition}</span>
          <span className="charts-actions__pill">missingMaster: {String(missingMaster)}</span>
          <span className="charts-actions__pill">fallbackUsed: {String(fallbackUsed)}</span>
          <span className="charts-actions__pill">draftDirty: {String(hasUnsavedDraft)}</span>
        </div>
      </header>

      <div className="charts-actions__controls" role="group" aria-label="Charts 操作用ボタン">
        <button
          type="button"
          className="charts-actions__button"
          disabled={otherBlocked}
          data-disabled-reason={otherBlocked ? (isLocked ? 'locked' : undefined) : undefined}
          onClick={() => handleAction('finish')}
        >
          診療終了
        </button>
        <button
          type="button"
          className="charts-actions__button charts-actions__button--primary"
          disabled={sendDisabled}
          onClick={() => handleAction('send')}
<<<<<<< HEAD
          aria-disabled={sendDisabled}
          aria-describedby={!isRunning && sendPrecheckReasons.length > 0 ? 'charts-actions-send-guard' : undefined}
          data-disabled-reason={
            sendDisabled
              ? (isRunning ? 'running' : sendPrecheckReasons.map((reason) => reason.key).join(','))
=======
          aria-disabled={sendBlocked}
          aria-describedby={sendBlocked ? 'charts-actions-blocked' : undefined}
          data-disabled-reason={
            sendBlocked
              ? !sendEnabled
                ? 'config_disabled'
                : missingMaster
                  ? 'missing_master'
                  : fallbackUsed
                    ? 'fallback_used'
                    : isLocked
                      ? 'locked'
                      : undefined
>>>>>>> e072cbf5
              : undefined
          }
        >
          ORCA 送信
        </button>
        <button
          type="button"
          className="charts-actions__button"
          disabled={sendDisabled}
          onClick={handlePrint}
          aria-disabled={sendDisabled}
          data-disabled-reason={
<<<<<<< HEAD
            sendDisabled
              ? (isRunning ? 'running' : sendPrecheckReasons.map((reason) => reason.key).join(','))
=======
            sendBlocked
              ? !sendEnabled
                ? 'config_disabled'
                : missingMaster
                  ? 'missing_master'
                  : fallbackUsed
                    ? 'fallback_used'
                    : isLocked
                      ? 'locked'
                      : undefined
>>>>>>> e072cbf5
              : undefined
          }
        >
          印刷 (監査記録)
        </button>
        <button
          type="button"
          className="charts-actions__button"
          disabled={otherBlocked}
          data-disabled-reason={otherBlocked ? (isLocked ? 'locked' : undefined) : undefined}
          onClick={() => handleAction('draft')}
        >
          ドラフト保存
        </button>
        <button
          type="button"
          className="charts-actions__button charts-actions__button--ghost"
          disabled={otherBlocked}
          data-disabled-reason={otherBlocked ? (isLocked ? 'locked' : undefined) : undefined}
          onClick={() => handleAction('cancel')}
        >
          キャンセル
        </button>
        <button
          type="button"
          className="charts-actions__button charts-actions__button--unlock"
          disabled={isRunning || !isLocked}
          onClick={handleUnlock}
        >
          ロック解除
        </button>
      </div>

<<<<<<< HEAD
      {!isRunning && sendPrecheckReasons.length > 0 && (
        <div id="charts-actions-send-guard" className="charts-actions__guard" role="note" aria-live="assertive">
          <strong>送信前チェック: ORCA送信をブロック</strong>
          <ul>
            {sendPrecheckReasons.map((reason) => (
              <li key={reason.key}>
                {reason.summary}: {reason.detail}（次にやること: {reason.next.join(' / ')}）
              </li>
            ))}
          </ul>
        </div>
=======
      {!sendEnabled && (
        <p id="charts-actions-blocked" className="charts-actions__guard" role="note" aria-live="assertive">
          {sendDisabledReason ?? '管理配信により ORCA送信 が無効化されています。'}
        </p>
      )}
      {missingMaster && sendEnabled && (
        <p id="charts-actions-blocked" className="charts-actions__guard" role="note" aria-live="assertive">
          missingMaster=true のため ORCA 送信を一時停止しています。Reception で master を解決してください。
        </p>
      )}
      {fallbackUsed && sendEnabled && !missingMaster && (
        <p className="charts-actions__guard" role="note" aria-live="assertive">
          fallbackUsed=true のため ORCA 送信をブロック中です。マスタ再取得後に再送してください。
        </p>
>>>>>>> e072cbf5
      )}

      {isRunning && (
        <div className="charts-actions__skeleton" role="status" aria-live="polite">
          <div className="charts-actions__skeleton-bar" />
          <div className="charts-actions__skeleton-bar charts-actions__skeleton-bar--short" />
        </div>
      )}

      {toast && (
        <div
          className={`charts-actions__toast charts-actions__toast--${toast.tone}`}
          role={toast.tone === 'success' ? 'status' : 'alert'}
          aria-live="assertive"
        >
          <div>
            <strong>{toast.message}</strong>
            {toast.detail && <p>{toast.detail}</p>}
          </div>
          {retryAction && toast.tone !== 'success' && (
            <button
              type="button"
              className="charts-actions__retry"
              onClick={() => handleAction(retryAction)}
              disabled={isRunning}
            >
              リトライ
            </button>
          )}
          {isRunning && runningAction === 'send' && (
            <button type="button" className="charts-actions__retry" onClick={handleAbort}>
              送信を中断
            </button>
          )}
        </div>
      )}
    </section>
  );
}<|MERGE_RESOLUTION|>--- conflicted
+++ resolved
@@ -20,6 +20,7 @@
   key:
     | 'missing_master'
     | 'fallback_used'
+    | 'config_disabled'
     | 'draft_unsaved'
     | 'permission_denied'
     | 'network_offline'
@@ -47,7 +48,8 @@
   missingMaster: boolean;
   dataSourceTransition: DataSourceTransition;
   fallbackUsed?: boolean;
-<<<<<<< HEAD
+  sendEnabled?: boolean;
+  sendDisabledReason?: string;
   patientId?: string;
   queueEntry?: ClaimQueueEntry;
   hasUnsavedDraft?: boolean;
@@ -57,10 +59,6 @@
   networkDegradedReason?: string;
   onAfterSend?: () => void | Promise<void>;
   onDraftSaved?: () => void;
-=======
-  sendEnabled?: boolean;
-  sendDisabledReason?: string;
->>>>>>> e072cbf5
   onLockChange?: (locked: boolean, reason?: string) => void;
 }
 
@@ -71,7 +69,8 @@
   missingMaster,
   dataSourceTransition,
   fallbackUsed = false,
-<<<<<<< HEAD
+  sendEnabled = true,
+  sendDisabledReason,
   patientId,
   queueEntry,
   hasUnsavedDraft = false,
@@ -81,10 +80,6 @@
   networkDegradedReason,
   onAfterSend,
   onDraftSaved,
-=======
-  sendEnabled = true,
-  sendDisabledReason,
->>>>>>> e072cbf5
   onLockChange,
 }: ChartsActionBarProps) {
   const [lockReason, setLockReason] = useState<string | null>(null);
@@ -115,6 +110,15 @@
   const sendPrecheckReasons: GuardReason[] = useMemo(() => {
     const reasons: GuardReason[] = [];
 
+    if (!sendEnabled) {
+      reasons.push({
+        key: 'config_disabled',
+        summary: '管理配信で送信停止',
+        detail: sendDisabledReason ?? '管理配信により ORCA 送信が無効化されています。',
+        next: ['Administration で再配信', '設定を再取得して反映を確認'],
+      });
+    }
+
     if (uiLocked) {
       reasons.push({
         key: 'locked',
@@ -142,7 +146,6 @@
       });
     }
 
-<<<<<<< HEAD
     if (missingMaster) {
       reasons.push({
         key: 'missing_master',
@@ -213,14 +216,12 @@
     permissionDenied,
     requireServerRouteForSend,
     requirePatientForSend,
+    sendDisabledReason,
+    sendEnabled,
     uiLocked,
   ]);
 
   const sendDisabled = isRunning || sendPrecheckReasons.length > 0;
-=======
-  const isLocked = lockReason !== null || isRunning;
-  const sendBlocked = !sendEnabled || missingMaster || fallbackUsed || isLocked;
->>>>>>> e072cbf5
   const otherBlocked = isLocked;
 
   useEffect(() => {
@@ -232,20 +233,12 @@
       return `${ACTION_LABEL[runningAction]}を実行中… dataSourceTransition=${dataSourceTransition}`;
     }
     if (lockReason) return lockReason;
-<<<<<<< HEAD
     if (sendPrecheckReasons.length > 0) {
       const head = sendPrecheckReasons[0];
       return `送信不可: ${head.summary}（runId=${runId} / traceId=${resolvedTraceId ?? 'unknown'}）`;
     }
     return 'アクションを選択できます';
   }, [dataSourceTransition, isRunning, lockReason, resolvedTraceId, runId, runningAction, sendPrecheckReasons]);
-=======
-    if (!sendEnabled) return sendDisabledReason ?? '管理配信により ORCA送信 が無効化されています';
-    if (missingMaster) return 'missingMaster=true: Reception で master を再取得するまで送信を停止中';
-    if (fallbackUsed) return 'fallbackUsed=true: スナップショット経由、送信をブロック中';
-    return 'アクションを選択できます';
-  }, [dataSourceTransition, fallbackUsed, isRunning, lockReason, missingMaster, runningAction, sendDisabledReason, sendEnabled]);
->>>>>>> e072cbf5
 
   const logTelemetry = (action: ChartAction, outcome: 'success' | 'error' | 'blocked' | 'started', durationMs?: number, note?: string) => {
     recordOutpatientFunnel('charts_action', {
@@ -293,23 +286,10 @@
   const handleAction = async (action: ChartAction) => {
     if (isRunning) return;
 
-<<<<<<< HEAD
     if (action === 'send' && sendPrecheckReasons.length > 0) {
       const blockedReason = sendPrecheckReasons
         .map((reason) => `${reason.summary}: ${reason.detail}`)
         .join(' / ');
-=======
-    let blockedReason: string | null = null;
-    if (action === 'send' && !sendEnabled) {
-      blockedReason = sendDisabledReason ?? '管理配信により ORCA 送信が無効化されています。';
-    } else if (action === 'send' && missingMaster) {
-      blockedReason =
-        'missingMaster=true のため ORCA 送信をブロックしました。Reception で master を解決してから再送してください。';
-    } else if (action === 'send' && fallbackUsed) {
-      blockedReason = 'fallbackUsed=true のため ORCA 送信をブロックしました。master 解消後に再取得してください。';
-    }
-    if (blockedReason) {
->>>>>>> e072cbf5
       setToast({
         tone: 'warning',
         message: 'ORCA送信を停止',
@@ -326,14 +306,7 @@
         missingMaster,
         dataSourceTransition,
         fallbackUsed,
-<<<<<<< HEAD
         details: { blocked: true, reasons: sendPrecheckReasons.map((reason) => reason.key), traceId: resolvedTraceId },
-=======
-        details: {
-          blocked: true,
-          reason: !sendEnabled ? 'config_disabled' : missingMaster ? 'missing_master' : 'fallback_used',
-        },
->>>>>>> e072cbf5
       });
       logAudit(action, 'blocked', blockedReason);
       return;
@@ -570,27 +543,11 @@
           className="charts-actions__button charts-actions__button--primary"
           disabled={sendDisabled}
           onClick={() => handleAction('send')}
-<<<<<<< HEAD
           aria-disabled={sendDisabled}
           aria-describedby={!isRunning && sendPrecheckReasons.length > 0 ? 'charts-actions-send-guard' : undefined}
           data-disabled-reason={
             sendDisabled
               ? (isRunning ? 'running' : sendPrecheckReasons.map((reason) => reason.key).join(','))
-=======
-          aria-disabled={sendBlocked}
-          aria-describedby={sendBlocked ? 'charts-actions-blocked' : undefined}
-          data-disabled-reason={
-            sendBlocked
-              ? !sendEnabled
-                ? 'config_disabled'
-                : missingMaster
-                  ? 'missing_master'
-                  : fallbackUsed
-                    ? 'fallback_used'
-                    : isLocked
-                      ? 'locked'
-                      : undefined
->>>>>>> e072cbf5
               : undefined
           }
         >
@@ -603,21 +560,8 @@
           onClick={handlePrint}
           aria-disabled={sendDisabled}
           data-disabled-reason={
-<<<<<<< HEAD
             sendDisabled
               ? (isRunning ? 'running' : sendPrecheckReasons.map((reason) => reason.key).join(','))
-=======
-            sendBlocked
-              ? !sendEnabled
-                ? 'config_disabled'
-                : missingMaster
-                  ? 'missing_master'
-                  : fallbackUsed
-                    ? 'fallback_used'
-                    : isLocked
-                      ? 'locked'
-                      : undefined
->>>>>>> e072cbf5
               : undefined
           }
         >
@@ -651,7 +595,6 @@
         </button>
       </div>
 
-<<<<<<< HEAD
       {!isRunning && sendPrecheckReasons.length > 0 && (
         <div id="charts-actions-send-guard" className="charts-actions__guard" role="note" aria-live="assertive">
           <strong>送信前チェック: ORCA送信をブロック</strong>
@@ -663,22 +606,6 @@
             ))}
           </ul>
         </div>
-=======
-      {!sendEnabled && (
-        <p id="charts-actions-blocked" className="charts-actions__guard" role="note" aria-live="assertive">
-          {sendDisabledReason ?? '管理配信により ORCA送信 が無効化されています。'}
-        </p>
-      )}
-      {missingMaster && sendEnabled && (
-        <p id="charts-actions-blocked" className="charts-actions__guard" role="note" aria-live="assertive">
-          missingMaster=true のため ORCA 送信を一時停止しています。Reception で master を解決してください。
-        </p>
-      )}
-      {fallbackUsed && sendEnabled && !missingMaster && (
-        <p className="charts-actions__guard" role="note" aria-live="assertive">
-          fallbackUsed=true のため ORCA 送信をブロック中です。マスタ再取得後に再送してください。
-        </p>
->>>>>>> e072cbf5
       )}
 
       {isRunning && (
