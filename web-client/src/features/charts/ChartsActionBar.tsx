<<<<<<< HEAD
import { useEffect, useMemo, useRef, useState } from 'react';

import { logUiState } from '../../libs/audit/auditLogger';
import { httpFetch } from '../../libs/http/httpClient';
import { getObservabilityMeta } from '../../libs/observability/observability';
import { recordOutpatientFunnel } from '../../libs/telemetry/telemetryClient';
import { recordChartsAuditEvent } from './audit';
import type { DataSourceTransition } from './authService';
import type { ClaimQueueEntry } from '../outpatient/types';
=======
import { useEffect, useMemo, useState } from 'react';
import { useNavigate } from 'react-router-dom';

import { logUiState } from '../../libs/audit/auditLogger';
import { resolveAuditActor } from '../../libs/auth/storedAuth';
import { recordOutpatientFunnel } from '../../libs/telemetry/telemetryClient';
import { recordChartsAuditEvent } from './audit';
import type { DataSourceTransition } from './authService';
import type { ReceptionEntry } from '../reception/api';
import { saveOutpatientPrintPreview } from './print/printPreviewStorage';
>>>>>>> 2e946a39

type ChartAction = 'finish' | 'send' | 'draft' | 'cancel' | 'print';

type ToastState = {
  tone: 'success' | 'warning' | 'error' | 'info';
  message: string;
  detail?: string;
};

type GuardReason = {
  key:
    | 'missing_master'
    | 'fallback_used'
    | 'config_disabled'
    | 'draft_unsaved'
    | 'permission_denied'
    | 'network_offline'
    | 'network_degraded'
    | 'not_server_route'
    | 'patient_not_selected'
    | 'locked';
  summary: string;
  detail: string;
  next: string[];
};

const ACTION_LABEL: Record<ChartAction, string> = {
  finish: '診療終了',
  send: 'ORCA送信',
  draft: 'ドラフト保存',
  cancel: 'キャンセル',
  print: '印刷',
};

export interface ChartsActionBarProps {
  runId: string;
  traceId?: string;
  cacheHit: boolean;
  missingMaster: boolean;
  dataSourceTransition: DataSourceTransition;
  fallbackUsed?: boolean;
<<<<<<< HEAD
  sendEnabled?: boolean;
  sendDisabledReason?: string;
  patientId?: string;
  queueEntry?: ClaimQueueEntry;
  hasUnsavedDraft?: boolean;
  hasPermission?: boolean;
  requireServerRouteForSend?: boolean;
  requirePatientForSend?: boolean;
  networkDegradedReason?: string;
  onAfterSend?: () => void | Promise<void>;
  onDraftSaved?: () => void;
=======
  selectedEntry?: ReceptionEntry;
>>>>>>> 2e946a39
  onLockChange?: (locked: boolean, reason?: string) => void;
}

export function ChartsActionBar({
  runId,
  traceId,
  cacheHit,
  missingMaster,
  dataSourceTransition,
  fallbackUsed = false,
<<<<<<< HEAD
  sendEnabled = true,
  sendDisabledReason,
  patientId,
  queueEntry,
  hasUnsavedDraft = false,
  hasPermission = true,
  requireServerRouteForSend = false,
  requirePatientForSend = false,
  networkDegradedReason,
  onAfterSend,
  onDraftSaved,
=======
  selectedEntry,
>>>>>>> 2e946a39
  onLockChange,
}: ChartsActionBarProps) {
  const navigate = useNavigate();
  const [lockReason, setLockReason] = useState<string | null>(null);
  const [toast, setToast] = useState<ToastState | null>(null);
  const [retryAction, setRetryAction] = useState<ChartAction | null>(null);
  const [isRunning, setIsRunning] = useState(false);
  const [runningAction, setRunningAction] = useState<ChartAction | null>(null);
  const [isOnline, setIsOnline] = useState(() => (typeof navigator === 'undefined' ? true : navigator.onLine));
  const [permissionDenied, setPermissionDenied] = useState(false);
  const abortControllerRef = useRef<AbortController | null>(null);

  const uiLocked = lockReason !== null;
  const isLocked = uiLocked || isRunning;
  const resolvedTraceId = traceId ?? getObservabilityMeta().traceId;

  useEffect(() => {
    if (typeof window === 'undefined') return;
    const handleOnline = () => setIsOnline(true);
    const handleOffline = () => setIsOnline(false);
    window.addEventListener('online', handleOnline);
    window.addEventListener('offline', handleOffline);
    return () => {
      window.removeEventListener('online', handleOnline);
      window.removeEventListener('offline', handleOffline);
    };
  }, []);

  const sendPrecheckReasons: GuardReason[] = useMemo(() => {
    const reasons: GuardReason[] = [];

    if (!sendEnabled) {
      reasons.push({
        key: 'config_disabled',
        summary: '管理配信で送信停止',
        detail: sendDisabledReason ?? '管理配信により ORCA 送信が無効化されています。',
        next: ['Administration で再配信', '設定を再取得して反映を確認'],
      });
    }

    if (uiLocked) {
      reasons.push({
        key: 'locked',
        summary: '他の操作が進行中/ロック中',
        detail: lockReason ? lockReason : '別アクション実行中のため送信できません。',
        next: ['ロック解除', '処理完了を待って再試行'],
      });
    }

    if (requirePatientForSend && !patientId) {
      reasons.push({
        key: 'patient_not_selected',
        summary: '患者未選択',
        detail: '患者が未選択のため送信先が確定できません。',
        next: ['Patients で患者を選択', 'Reception へ戻って対象患者を確定'],
      });
    }

    if (requireServerRouteForSend && dataSourceTransition !== 'server') {
      reasons.push({
        key: 'not_server_route',
        summary: 'server ルートではない',
        detail: `dataSourceTransition=${dataSourceTransition} のため ORCA 送信を停止します。`,
        next: ['server route に切替（MSW OFF / 実 API）', 'Reception で再取得'],
      });
    }

    if (missingMaster) {
      reasons.push({
        key: 'missing_master',
        summary: 'missingMaster=true',
        detail: 'マスタ欠損を検知したため、送信は実施できません。',
        next: ['Reception で master を再取得', '再取得完了後に ORCA再送'],
      });
    }

    if (fallbackUsed) {
      reasons.push({
        key: 'fallback_used',
        summary: 'fallbackUsed=true',
        detail: 'フォールバック経路のため、送信は実施できません。',
        next: ['Reception で再取得', 'master 解消後に再送'],
      });
    }

    if (hasUnsavedDraft) {
      reasons.push({
        key: 'draft_unsaved',
        summary: '未保存ドラフト',
        detail: '未保存の入力があるため、送信前にドラフト保存が必要です。',
        next: ['ドラフト保存', '不要なら入力を戻してから再送'],
      });
    }

    if (!isOnline) {
      reasons.push({
        key: 'network_offline',
        summary: '通信オフライン',
        detail: 'ブラウザが offline 状態のため送信できません。',
        next: ['通信回復を待つ', '回線/プロキシ設定を確認'],
      });
    }

    if (networkDegradedReason) {
      reasons.push({
        key: 'network_degraded',
        summary: '通信不安定',
        detail: networkDegradedReason,
        next: ['再取得してから再送', 'Reception へ戻って状態確認'],
      });
    }

    if (permissionDenied || !hasPermission) {
      reasons.push({
        key: 'permission_denied',
        summary: '権限不足/認証不備',
        detail: permissionDenied
          ? '直近の送信で 401/403 を検知しました。'
          : '認証情報が揃っていないため送信を停止します。',
        next: ['再ログイン', '設定確認（facilityId/userId/password）'],
      });
    }

    return reasons;
  }, [
    dataSourceTransition,
    fallbackUsed,
    hasPermission,
    hasUnsavedDraft,
    isOnline,
    lockReason,
    missingMaster,
    networkDegradedReason,
    patientId,
    permissionDenied,
    requireServerRouteForSend,
    requirePatientForSend,
    sendDisabledReason,
    sendEnabled,
    uiLocked,
  ]);

  const sendDisabled = isRunning || sendPrecheckReasons.length > 0;
  const otherBlocked = isLocked;

  useEffect(() => {
    onLockChange?.(isLocked, lockReason ?? undefined);
  }, [isLocked, lockReason, onLockChange]);

  const statusLine = useMemo(() => {
    if (isRunning && runningAction) {
      return `${ACTION_LABEL[runningAction]}を実行中… dataSourceTransition=${dataSourceTransition}`;
    }
    if (lockReason) return lockReason;
    if (sendPrecheckReasons.length > 0) {
      const head = sendPrecheckReasons[0];
      return `送信不可: ${head.summary}（runId=${runId} / traceId=${resolvedTraceId ?? 'unknown'}）`;
    }
    return 'アクションを選択できます';
  }, [dataSourceTransition, isRunning, lockReason, resolvedTraceId, runId, runningAction, sendPrecheckReasons]);

  const logTelemetry = (action: ChartAction, outcome: 'success' | 'error' | 'blocked' | 'started', durationMs?: number, note?: string) => {
    recordOutpatientFunnel('charts_action', {
      action,
      outcome,
      durationMs,
      note,
      cacheHit,
      missingMaster,
      dataSourceTransition,
      fallbackUsed,
      runId,
    });
  };

  const logAudit = (
    action: ChartAction,
    outcome: 'success' | 'error' | 'blocked' | 'started',
    detail?: string,
    durationMs?: number,
  ) => {
    const actionMap: Record<ChartAction, 'ENCOUNTER_CLOSE' | 'ORCA_SEND' | 'DRAFT_SAVE' | 'DRAFT_CANCEL' | 'PRINT_OUTPATIENT'> = {
      finish: 'ENCOUNTER_CLOSE',
      send: 'ORCA_SEND',
      draft: 'DRAFT_SAVE',
      cancel: 'DRAFT_CANCEL',
      print: 'PRINT_OUTPATIENT',
    };
    const normalizedAction = outcome === 'error' ? 'CHARTS_ACTION_FAILURE' : actionMap[action];
    recordChartsAuditEvent({
      action: normalizedAction,
      outcome,
      subject: `charts-action-${action}`,
      note: detail,
      error: outcome === 'error' ? detail : undefined,
      durationMs,
      dataSourceTransition,
      cacheHit,
      missingMaster,
      fallbackUsed,
      runId,
    });
  };

  const handleAction = async (action: ChartAction) => {
    if (isRunning) return;

    if (action === 'send' && sendPrecheckReasons.length > 0) {
      const blockedReason = sendPrecheckReasons
        .map((reason) => `${reason.summary}: ${reason.detail}`)
        .join(' / ');
      setToast({
        tone: 'warning',
        message: 'ORCA送信を停止',
        detail: blockedReason,
      });
      setRetryAction(null);
      logTelemetry(action, 'blocked', undefined, blockedReason);
      logUiState({
        action: 'send',
        screen: 'charts/action-bar',
        controlId: `action-${action}`,
        runId,
        cacheHit,
        missingMaster,
        dataSourceTransition,
        fallbackUsed,
        details: { blocked: true, reasons: sendPrecheckReasons.map((reason) => reason.key), traceId: resolvedTraceId },
      });
      logAudit(action, 'blocked', blockedReason);
      return;
    }

    if (action === 'send' && !patientId) {
      const blockedReason = '患者IDが未確定のため ORCA 送信を実行できません。Patients で患者を選択してください。';
      setToast({ tone: 'warning', message: 'ORCA送信を停止', detail: blockedReason });
      setRetryAction(null);
      logTelemetry(action, 'blocked', undefined, blockedReason);
      logUiState({
        action: 'send',
        screen: 'charts/action-bar',
        controlId: `action-${action}`,
        runId,
        cacheHit,
        missingMaster,
        dataSourceTransition,
        fallbackUsed,
        details: { blocked: true, reasons: ['patient_not_selected'], traceId: resolvedTraceId },
      });
      logAudit(action, 'blocked', blockedReason);
      return;
    }

    if (action === 'send' && (fallbackUsed || missingMaster)) {
      setToast({
        tone: 'warning',
        message: '送信前チェック',
        detail: missingMaster
          ? 'missingMaster=true を検知しました。Reception で master を再取得してから再送してください。'
          : 'fallbackUsed=true を検知しました。master 解消後に再送してください。',
      });
    }

    const startedAt = performance.now();
    setIsRunning(true);
    setRunningAction(action);
    setRetryAction(null);
    setToast({
      tone: 'info',
      message: `${ACTION_LABEL[action]}を実行中…`,
      detail: `runId=${runId} / traceId=${resolvedTraceId ?? 'unknown'} / dataSourceTransition=${dataSourceTransition}`,
    });

    logUiState({
      action: action === 'draft' ? 'draft' : action === 'finish' ? 'finish' : action === 'cancel' ? 'cancel' : 'send',
      screen: 'charts/action-bar',
      controlId: `action-${action}`,
      runId,
      cacheHit,
      missingMaster,
      dataSourceTransition,
      fallbackUsed,
      details: {
        patientId,
        appointmentId: queueEntry?.appointmentId,
        requestId: queueEntry?.requestId,
        traceId: resolvedTraceId,
      },
    });
    logTelemetry(action, 'started');
    logAudit(action, 'started', undefined);

    try {
      abortControllerRef.current = new AbortController();
      const signal = abortControllerRef.current.signal;

      if (action === 'send') {
        const endpoint = `/api/orca/queue?patientId=${encodeURIComponent(patientId ?? '')}&retry=1`;
        const response = await httpFetch(endpoint, { method: 'GET', signal });
        if (response.status === 401 || response.status === 403) {
          setPermissionDenied(true);
          throw new Error(`権限不足（HTTP ${response.status}）。再ログインまたは権限設定を確認してください。`);
        }
        if (!response.ok) {
          const bodyText = await response.text().catch(() => '');
          throw new Error(`ORCA 送信 API に失敗（HTTP ${response.status}）。${bodyText ? `response=${bodyText.slice(0, 120)}` : ''}`);
        }
        // 応答ボディは環境差があるため、ここでは成功判定のみ行い、詳細は claim/outpatient 再取得で確認する。
        await response.json().catch(() => ({}));
        await onAfterSend?.();
      } else if (action === 'draft') {
        // TODO: 本実装では localStorage / server に保存。現段階は送信前チェック用のガード連携を優先。
        onDraftSaved?.();
      } else {
        // finish/cancel/print は現状デモ（監査・テレメトリの記録）として扱う。
      }

      const durationMs = Math.round(performance.now() - startedAt);
      const after = getObservabilityMeta();
      const nextRunId = after.runId ?? runId;
      const nextTraceId = after.traceId ?? resolvedTraceId;
      setToast({
        tone: 'success',
        message: `${ACTION_LABEL[action]}を完了`,
        detail: `runId=${nextRunId} / traceId=${nextTraceId ?? 'unknown'} / requestId=${queueEntry?.requestId ?? 'unknown'} / transition=${dataSourceTransition}`,
      });
      logTelemetry(action, 'success', durationMs);
      logAudit(action, 'success', undefined, durationMs);
    } catch (error) {
      const detail = error instanceof Error ? error.message : String(error);
      const isAbort =
        error instanceof DOMException
          ? error.name === 'AbortError'
          : error instanceof Error
            ? error.name === 'AbortError'
            : false;
      const durationMs = Math.round(performance.now() - startedAt);
      const after = getObservabilityMeta();
      const errorRunId = after.runId ?? runId;
      const errorTraceId = after.traceId ?? resolvedTraceId;

      if (isAbort) {
        const abortedDetail = 'ユーザー操作により送信を中断しました。通信回復後に再試行できます。';
        setRetryAction('send');
        setToast({
          tone: 'warning',
          message: 'ORCA送信を中断',
          detail: abortedDetail,
        });
        logTelemetry(action, 'blocked', durationMs, abortedDetail);
        logAudit(action, 'blocked', abortedDetail, durationMs);
      } else {
        const nextSteps = (() => {
          if (/HTTP 401|HTTP 403|権限不足/.test(detail)) {
            return '次にやること: 再ログイン / 設定確認（facilityId/userId/password）';
          }
          if (error instanceof TypeError || /Failed to fetch|NetworkError/.test(detail)) {
            return '次にやること: 通信回復を待つ / Reception で再取得 / リトライ';
          }
          return '次にやること: Reception へ戻る / 請求を再取得 / 設定確認';
        })();
        const composedDetail = `${detail}（runId=${errorRunId} / traceId=${errorTraceId ?? 'unknown'} / requestId=${queueEntry?.requestId ?? 'unknown'}）${nextSteps ? ` / ${nextSteps}` : ''}`;
        setRetryAction(action);
        setToast({
          tone: 'error',
          message: `${ACTION_LABEL[action]}に失敗`,
          detail: composedDetail,
        });
        logTelemetry(action, 'error', durationMs, composedDetail);
        logAudit(action, 'error', composedDetail, durationMs);
      }
    } finally {
      abortControllerRef.current = null;
      setIsRunning(false);
      setRunningAction(null);
    }
  };

  const handlePrintExport = () => {
    if (!selectedEntry) {
      setToast({ tone: 'warning', message: '患者が未選択です', detail: 'Patients で患者を選択してから出力してください。' });
      logAudit('print', 'blocked', 'no selectedEntry');
      return;
    }

    const { actor, facilityId } = resolveAuditActor();

    const detail = `印刷プレビューを開きました (actor=${actor})`;
    setToast({ tone: 'info', message: '印刷/エクスポートを開きました', detail });

    recordChartsAuditEvent({
      action: 'PRINT_OUTPATIENT',
      outcome: 'started',
      subject: 'outpatient-document-preview',
      note: detail,
      actor,
      patientId: selectedEntry.patientId ?? selectedEntry.id,
      appointmentId: selectedEntry.appointmentId,
      runId,
      cacheHit,
      missingMaster,
      fallbackUsed,
      dataSourceTransition,
    });

    logUiState({
      action: 'print',
      screen: 'charts/action-bar',
      controlId: 'action-print',
      runId,
      cacheHit,
      missingMaster,
      dataSourceTransition,
      fallbackUsed,
      details: {
        destination: '/charts/print/outpatient',
        patientId: selectedEntry.patientId ?? selectedEntry.id,
        appointmentId: selectedEntry.appointmentId,
      },
    });

    navigate('/charts/print/outpatient', {
      state: {
        entry: selectedEntry,
        meta: { runId, cacheHit, missingMaster, fallbackUsed, dataSourceTransition },
        actor,
        facilityId,
      },
    });
    saveOutpatientPrintPreview({
      entry: selectedEntry,
      meta: { runId, cacheHit, missingMaster, fallbackUsed, dataSourceTransition },
      actor,
      facilityId,
    });
  };

  const handleUnlock = () => {
    setLockReason(null);
    setToast({
      tone: 'info',
      message: 'UIロックを解除しました',
      detail: '次のアクションを実行できます',
    });
    logUiState({
      action: 'lock',
      screen: 'charts/action-bar',
      controlId: 'unlock',
      runId,
      cacheHit,
      missingMaster,
      dataSourceTransition,
      fallbackUsed,
      details: { unlocked: true },
    });
  };

  const handleAbort = () => {
    if (!isRunning) return;
    if (runningAction !== 'send') return;
    abortControllerRef.current?.abort();
  };

  return (
    <section
      className={`charts-actions${isLocked ? ' charts-actions--locked' : ''}`}
      aria-live={sendPrecheckReasons.length > 0 ? 'assertive' : 'polite'}
      data-run-id={runId}
    >
      <header className="charts-actions__header">
        <div>
          <p className="charts-actions__kicker">アクションバー / ORCA 送信とドラフト制御</p>
          <h2>診療終了・送信・ドラフト・キャンセル</h2>
          <p className="charts-actions__status" role="status">
            {statusLine}
          </p>
        </div>
        <div className="charts-actions__meta">
          <span className="charts-actions__pill">runId: {runId}</span>
          <span className="charts-actions__pill">traceId: {resolvedTraceId ?? 'unknown'}</span>
          <span className="charts-actions__pill">transition: {dataSourceTransition}</span>
          <span className="charts-actions__pill">missingMaster: {String(missingMaster)}</span>
          <span className="charts-actions__pill">fallbackUsed: {String(fallbackUsed)}</span>
          <span className="charts-actions__pill">draftDirty: {String(hasUnsavedDraft)}</span>
        </div>
      </header>

      <div className="charts-actions__controls" role="group" aria-label="Charts 操作用ボタン">
        <button
          type="button"
          className="charts-actions__button"
          disabled={otherBlocked}
          data-disabled-reason={otherBlocked ? (isLocked ? 'locked' : undefined) : undefined}
          onClick={() => handleAction('finish')}
        >
          診療終了
        </button>
        <button
          type="button"
          className="charts-actions__button charts-actions__button--primary"
          disabled={sendDisabled}
          onClick={() => handleAction('send')}
          aria-disabled={sendDisabled}
          aria-describedby={!isRunning && sendPrecheckReasons.length > 0 ? 'charts-actions-send-guard' : undefined}
          data-disabled-reason={
            sendDisabled
              ? (isRunning ? 'running' : sendPrecheckReasons.map((reason) => reason.key).join(','))
              : undefined
          }
        >
          ORCA 送信
        </button>
        <button
          type="button"
          className="charts-actions__button"
<<<<<<< HEAD
          disabled={sendDisabled}
          onClick={handlePrint}
          aria-disabled={sendDisabled}
=======
          disabled={sendBlocked}
          onClick={handlePrintExport}
          aria-disabled={sendBlocked}
>>>>>>> 2e946a39
          data-disabled-reason={
            sendDisabled
              ? (isRunning ? 'running' : sendPrecheckReasons.map((reason) => reason.key).join(','))
              : undefined
          }
        >
          印刷/エクスポート
        </button>
        <button
          type="button"
          className="charts-actions__button"
          disabled={otherBlocked}
          data-disabled-reason={otherBlocked ? (isLocked ? 'locked' : undefined) : undefined}
          onClick={() => handleAction('draft')}
        >
          ドラフト保存
        </button>
        <button
          type="button"
          className="charts-actions__button charts-actions__button--ghost"
          disabled={otherBlocked}
          data-disabled-reason={otherBlocked ? (isLocked ? 'locked' : undefined) : undefined}
          onClick={() => handleAction('cancel')}
        >
          キャンセル
        </button>
        <button
          type="button"
          className="charts-actions__button charts-actions__button--unlock"
          disabled={isRunning || !isLocked}
          onClick={handleUnlock}
        >
          ロック解除
        </button>
      </div>

      {!isRunning && sendPrecheckReasons.length > 0 && (
        <div id="charts-actions-send-guard" className="charts-actions__guard" role="note" aria-live="assertive">
          <strong>送信前チェック: ORCA送信をブロック</strong>
          <ul>
            {sendPrecheckReasons.map((reason) => (
              <li key={reason.key}>
                {reason.summary}: {reason.detail}（次にやること: {reason.next.join(' / ')}）
              </li>
            ))}
          </ul>
        </div>
      )}

      {isRunning && (
        <div className="charts-actions__skeleton" role="status" aria-live="polite">
          <div className="charts-actions__skeleton-bar" />
          <div className="charts-actions__skeleton-bar charts-actions__skeleton-bar--short" />
        </div>
      )}

      {toast && (
        <div
          className={`charts-actions__toast charts-actions__toast--${toast.tone}`}
          role={toast.tone === 'success' ? 'status' : 'alert'}
          aria-live="assertive"
        >
          <div>
            <strong>{toast.message}</strong>
            {toast.detail && <p>{toast.detail}</p>}
          </div>
          {retryAction && toast.tone !== 'success' && (
            <button
              type="button"
              className="charts-actions__retry"
              onClick={() => handleAction(retryAction)}
              disabled={isRunning}
            >
              リトライ
            </button>
          )}
          {isRunning && runningAction === 'send' && (
            <button type="button" className="charts-actions__retry" onClick={handleAbort}>
              送信を中断
            </button>
          )}
        </div>
      )}
    </section>
  );
}<|MERGE_RESOLUTION|>--- conflicted
+++ resolved
@@ -1,25 +1,16 @@
-<<<<<<< HEAD
 import { useEffect, useMemo, useRef, useState } from 'react';
+import { useNavigate } from 'react-router-dom';
 
 import { logUiState } from '../../libs/audit/auditLogger';
+import { resolveAuditActor } from '../../libs/auth/storedAuth';
 import { httpFetch } from '../../libs/http/httpClient';
 import { getObservabilityMeta } from '../../libs/observability/observability';
 import { recordOutpatientFunnel } from '../../libs/telemetry/telemetryClient';
 import { recordChartsAuditEvent } from './audit';
 import type { DataSourceTransition } from './authService';
 import type { ClaimQueueEntry } from '../outpatient/types';
-=======
-import { useEffect, useMemo, useState } from 'react';
-import { useNavigate } from 'react-router-dom';
-
-import { logUiState } from '../../libs/audit/auditLogger';
-import { resolveAuditActor } from '../../libs/auth/storedAuth';
-import { recordOutpatientFunnel } from '../../libs/telemetry/telemetryClient';
-import { recordChartsAuditEvent } from './audit';
-import type { DataSourceTransition } from './authService';
 import type { ReceptionEntry } from '../reception/api';
 import { saveOutpatientPrintPreview } from './print/printPreviewStorage';
->>>>>>> 2e946a39
 
 type ChartAction = 'finish' | 'send' | 'draft' | 'cancel' | 'print';
 
@@ -61,7 +52,7 @@
   missingMaster: boolean;
   dataSourceTransition: DataSourceTransition;
   fallbackUsed?: boolean;
-<<<<<<< HEAD
+  selectedEntry?: ReceptionEntry;
   sendEnabled?: boolean;
   sendDisabledReason?: string;
   patientId?: string;
@@ -73,9 +64,6 @@
   networkDegradedReason?: string;
   onAfterSend?: () => void | Promise<void>;
   onDraftSaved?: () => void;
-=======
-  selectedEntry?: ReceptionEntry;
->>>>>>> 2e946a39
   onLockChange?: (locked: boolean, reason?: string) => void;
 }
 
@@ -86,7 +74,7 @@
   missingMaster,
   dataSourceTransition,
   fallbackUsed = false,
-<<<<<<< HEAD
+  selectedEntry,
   sendEnabled = true,
   sendDisabledReason,
   patientId,
@@ -98,9 +86,6 @@
   networkDegradedReason,
   onAfterSend,
   onDraftSaved,
-=======
-  selectedEntry,
->>>>>>> 2e946a39
   onLockChange,
 }: ChartsActionBarProps) {
   const navigate = useNavigate();
@@ -375,7 +360,16 @@
     });
 
     logUiState({
-      action: action === 'draft' ? 'draft' : action === 'finish' ? 'finish' : action === 'cancel' ? 'cancel' : 'send',
+      action:
+        action === 'draft'
+          ? 'draft'
+          : action === 'finish'
+            ? 'finish'
+            : action === 'cancel'
+              ? 'cancel'
+              : action === 'print'
+                ? 'print'
+                : 'send',
       screen: 'charts/action-bar',
       controlId: `action-${action}`,
       runId,
@@ -616,15 +610,9 @@
         <button
           type="button"
           className="charts-actions__button"
-<<<<<<< HEAD
           disabled={sendDisabled}
-          onClick={handlePrint}
           aria-disabled={sendDisabled}
-=======
-          disabled={sendBlocked}
           onClick={handlePrintExport}
-          aria-disabled={sendBlocked}
->>>>>>> 2e946a39
           data-disabled-reason={
             sendDisabled
               ? (isRunning ? 'running' : sendPrecheckReasons.map((reason) => reason.key).join(','))
