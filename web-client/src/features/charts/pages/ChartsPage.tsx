import { Global } from '@emotion/react';
import { useCallback, useEffect, useMemo, useRef, useState } from 'react';
import { useInfiniteQuery, useQuery, useQueryClient } from '@tanstack/react-query';
import { useLocation } from 'react-router-dom';

import { AuthServiceControls } from '../AuthServiceControls';
import { useAuthService, type DataSourceTransition } from '../authService';
import { DocumentTimeline } from '../DocumentTimeline';
import { OrcaSummary } from '../OrcaSummary';
import { PatientsTab } from '../PatientsTab';
import { TelemetryFunnelPanel } from '../TelemetryFunnelPanel';
import { ChartsActionBar } from '../ChartsActionBar';
import { normalizeAuditEventLog, normalizeAuditEventPayload } from '../audit';
import { chartsStyles } from '../styles';
import { receptionStyles } from '../../reception/styles';
import { fetchAppointmentOutpatients, fetchClaimFlags, type ReceptionEntry } from '../../reception/api';
import { getAuditEventLog, logAuditEvent, type AuditEventRecord } from '../../../libs/audit/auditLogger';
import { fetchOrcaOutpatientSummary } from '../api';
import { useAdminBroadcast } from '../../../libs/admin/useAdminBroadcast';
import { AdminBroadcastBanner } from '../../shared/AdminBroadcastBanner';
import { ToneBanner } from '../../reception/components/ToneBanner';
import { useSession } from '../../../AppRouter';
import { fetchEffectiveAdminConfig, type ChartsMasterSourcePolicy } from '../../administration/api';
import type { ClaimOutpatientPayload } from '../../outpatient/types';
import { hasStoredAuth } from '../../../libs/http/httpClient';

const isLikelyNetworkError = (error: unknown) => {
  if (!error) return false;
  if (error instanceof TypeError) return true;
  if (error instanceof Error) return /Failed to fetch|NetworkError|ネットワーク/i.test(error.message);
  return false;
};
import { getAppointmentDataBanner } from '../../outpatient/appointmentDataBanner';

export function ChartsPage() {
  return (
    <>
      <Global styles={[receptionStyles, chartsStyles]} />
      <ChartsContent />
    </>
  );
}

function ChartsContent() {
  const { flags, setCacheHit, setDataSourceTransition, setMissingMaster, setFallbackUsed, bumpRunId } = useAuthService();
  const session = useSession();
  const queryClient = useQueryClient();
  const location = useLocation();
  const navigationState = (location.state as { patientId?: string; appointmentId?: string } | null) ?? {};
  const [selectedPatientId, setSelectedPatientId] = useState<string | undefined>(navigationState.patientId);
  const [selectedAppointmentId, setSelectedAppointmentId] = useState<string | undefined>(navigationState.appointmentId);
  const [draftState, setDraftState] = useState<{ dirty: boolean; patientId?: string; appointmentId?: string }>({ dirty: false });
  const today = useMemo(() => new Date().toISOString().slice(0, 10), []);
  const [auditEvents, setAuditEvents] = useState<AuditEventRecord[]>([]);
  const [lockState, setLockState] = useState<{ locked: boolean; reason?: string }>({ locked: false });
  const [isManualRefreshing, setIsManualRefreshing] = useState(false);
  const [deliveryImpactBanner, setDeliveryImpactBanner] = useState<{ tone: 'info' | 'warning'; message: string } | null>(null);
  const [deliveryAppliedMeta, setDeliveryAppliedMeta] = useState<{
    appliedAt: string;
    appliedTo: string;
    role: string;
    runId?: string;
    deliveredAt?: string;
    deliveryId?: string;
    deliveryVersion?: string;
    syncMismatch?: boolean;
    syncMismatchFields?: string;
  } | null>(null);
  const appliedMeta = useRef<{
    runId?: string;
    cacheHit?: boolean;
    missingMaster?: boolean;
    dataSourceTransition?: DataSourceTransition;
    fallbackUsed?: boolean;
  }>({});
  const { broadcast } = useAdminBroadcast();
  const appliedDelivery = useRef<{ key?: string }>({});
  const previousDeliveryFlags = useRef<{
    chartsDisplayEnabled?: boolean;
    chartsSendEnabled?: boolean;
    chartsMasterSource?: ChartsMasterSourcePolicy;
  }>({});

  const adminQueryKey = ['admin-effective-config'];
  const adminConfigQuery = useQuery({
    queryKey: adminQueryKey,
    queryFn: fetchEffectiveAdminConfig,
    staleTime: 60_000,
    refetchInterval: 120_000,
    retry: 1,
  });

  useEffect(() => {
    if (!broadcast?.updatedAt) return;
    void adminConfigQuery.refetch();
  }, [adminConfigQuery, broadcast?.updatedAt]);

  const chartsMasterSourcePolicy: ChartsMasterSourcePolicy =
    (adminConfigQuery.data?.chartsMasterSource as ChartsMasterSourcePolicy | undefined) ??
    (broadcast?.chartsMasterSource as ChartsMasterSourcePolicy | undefined) ??
    'auto';
  const chartsDisplayEnabled =
    (adminConfigQuery.data?.chartsDisplayEnabled ?? broadcast?.chartsDisplayEnabled) ?? true;
  const chartsSendEnabled =
    (adminConfigQuery.data?.chartsSendEnabled ?? broadcast?.chartsSendEnabled) ?? true;

  const resolvePreferredSourceOverride = (policy: ChartsMasterSourcePolicy) => {
    if (policy === 'server') return 'server' as const;
    if (policy === 'mock') return 'mock' as const;
    if (policy === 'fallback') return 'mock' as const;
    if (policy === 'snapshot') return 'snapshot' as const;
    return undefined;
  };
  const preferredSourceOverride = resolvePreferredSourceOverride(chartsMasterSourcePolicy);
  const forceFallbackUsed = chartsMasterSourcePolicy === 'fallback';
  const sendAllowedByDelivery = chartsSendEnabled && (chartsMasterSourcePolicy === 'auto' || chartsMasterSourcePolicy === 'server');
  const sendDisabledReason = !chartsSendEnabled
    ? '管理配信で ORCA送信 が disabled になっています。'
    : chartsMasterSourcePolicy === 'fallback'
      ? '管理配信で masterSource=fallback が指定されているため ORCA送信 を停止しています。'
      : chartsMasterSourcePolicy === 'mock'
        ? '管理配信で masterSource=mock が指定されているため ORCA送信 を停止しています。'
        : undefined;

  useEffect(() => {
    const data = adminConfigQuery.data;
    if (!data) return;
    const key = JSON.stringify({
      deliveryId: data.deliveryId,
      deliveryVersion: data.deliveryVersion,
      deliveredAt: data.deliveredAt,
      runId: data.runId,
      chartsDisplayEnabled: data.chartsDisplayEnabled,
      chartsSendEnabled: data.chartsSendEnabled,
      chartsMasterSource: data.chartsMasterSource,
    });
    if (appliedDelivery.current.key === key) return;
    appliedDelivery.current.key = key;

    const appliedAt = new Date().toISOString();
    const appliedTo = `${session.facilityId}:${session.userId}`;
    setDeliveryAppliedMeta({
      appliedAt,
      appliedTo,
      role: session.role,
      runId: data.runId ?? flags.runId,
      deliveredAt: data.deliveredAt,
      deliveryId: data.deliveryId,
      deliveryVersion: data.deliveryVersion,
      syncMismatch: data.syncMismatch,
      syncMismatchFields: data.syncMismatchFields?.length ? data.syncMismatchFields.join(', ') : undefined,
    });
    logAuditEvent({
      runId: data.runId ?? flags.runId,
      source: 'admin/delivery.apply',
      note: 'charts apply admin delivery',
      payload: {
        appliedAt,
        appliedTo,
        role: session.role,
        delivery: {
          deliveryId: data.deliveryId,
          deliveryVersion: data.deliveryVersion,
          deliveredAt: data.deliveredAt,
        },
        flags: {
          chartsDisplayEnabled: data.chartsDisplayEnabled,
          chartsSendEnabled: data.chartsSendEnabled,
          chartsMasterSource: data.chartsMasterSource,
        },
        syncMismatch: data.syncMismatch,
        syncMismatchFields: data.syncMismatchFields,
        raw: {
          config: data.rawConfig,
          delivery: data.rawDelivery,
        },
      },
    });

    const prevSource = previousDeliveryFlags.current.chartsMasterSource ?? 'auto';
    const prevSend = previousDeliveryFlags.current.chartsSendEnabled;
    const prevDisplay = previousDeliveryFlags.current.chartsDisplayEnabled;

    const nextSource = (data.chartsMasterSource ?? chartsMasterSourcePolicy) as ChartsMasterSourcePolicy;
    const nextSend = data.chartsSendEnabled ?? chartsSendEnabled;
    const nextDisplay = data.chartsDisplayEnabled ?? chartsDisplayEnabled;
    const isFirstApply = previousDeliveryFlags.current.chartsMasterSource === undefined;
    previousDeliveryFlags.current = {
      chartsMasterSource: nextSource,
      chartsSendEnabled: nextSend,
      chartsDisplayEnabled: nextDisplay,
    };

    if (isFirstApply && (nextSource === 'fallback' || nextSource === 'mock')) {
      setDeliveryImpactBanner({
        tone: 'warning',
        message: `Charts masterSource=${nextSource} で起動しています（送信は停止扱い）。`,
      });
      return;
    }
    if (isFirstApply && nextSend === false) {
      setDeliveryImpactBanner({
        tone: 'warning',
        message: 'Charts の ORCA送信 は管理配信で disabled の状態です。',
      });
      return;
    }
    if (isFirstApply && nextDisplay === false) {
      setDeliveryImpactBanner({
        tone: 'warning',
        message: 'Charts の表示は管理配信で disabled の状態です。',
      });
      return;
    }
    if (prevSource !== nextSource) {
      const impact =
        nextSource === 'fallback'
          ? '（送信停止・フォールバック扱い）'
          : nextSource === 'mock'
            ? '（送信停止・モック優先）'
            : '';
      setDeliveryImpactBanner({
        tone: nextSource === 'fallback' ? 'warning' : nextSource === 'mock' ? 'warning' : 'info',
        message: `Charts masterSource が ${prevSource} → ${nextSource} に更新されました${impact}`,
      });
      return;
    }
    if (prevSend !== undefined && prevSend !== nextSend && nextSend === false) {
      setDeliveryImpactBanner({
        tone: 'warning',
        message: 'Charts の ORCA送信 が管理配信で無効化されました。',
      });
      return;
    }
    if (prevDisplay !== undefined && prevDisplay !== nextDisplay && nextDisplay === false) {
      setDeliveryImpactBanner({
        tone: 'warning',
        message: 'Charts の表示が管理配信で無効化されました。',
      });
      return;
    }
    setDeliveryImpactBanner(null);
  }, [
    adminConfigQuery.data,
    chartsDisplayEnabled,
    chartsMasterSourcePolicy,
    chartsSendEnabled,
    flags.runId,
    session.facilityId,
    session.role,
    session.userId,
  ]);

  const claimQueryKey = ['charts-claim-flags'];
  const claimQuery = useQuery({
    queryKey: claimQueryKey,
    queryFn: (context) => fetchClaimFlags(context, { screen: 'charts', preferredSourceOverride }),
    refetchInterval: 120_000,
    staleTime: 120_000,
    meta: {
      servedFromCache: !!queryClient.getQueryState(claimQueryKey)?.dataUpdatedAt,
      retryCount: queryClient.getQueryState(claimQueryKey)?.fetchFailureCount ?? 0,
    },
  });

  const appointmentQueryKey = ['charts-appointments', today];
  const appointmentQuery = useInfiniteQuery({
    queryKey: appointmentQueryKey,
    queryFn: ({ pageParam = 1, ...context }) =>
      fetchAppointmentOutpatients({ date: today, page: pageParam, size: 50 }, context, { preferredSourceOverride }),
    getNextPageParam: (lastPage, allPages) => {
      if (lastPage.hasNextPage === false) return undefined;
      if (lastPage.hasNextPage === true) return (lastPage.page ?? allPages.length) + 1;
      const size = lastPage.size ?? 50;
      if (lastPage.recordsReturned !== undefined && lastPage.recordsReturned < size) return undefined;
      return (lastPage.page ?? allPages.length) + 1;
    },
    initialPageParam: 1,
    refetchOnWindowFocus: false,
    meta: {
      servedFromCache: !!queryClient.getQueryState(appointmentQueryKey)?.dataUpdatedAt,
      retryCount: queryClient.getQueryState(appointmentQueryKey)?.fetchFailureCount ?? 0,
    },
  });

  const orcaSummaryQueryKey = ['orca-outpatient-summary', flags.runId];
  const orcaSummaryQuery = useQuery({
    queryKey: orcaSummaryQueryKey,
    queryFn: (context) => fetchOrcaOutpatientSummary(context, { preferredSourceOverride }),
    refetchInterval: 120_000,
    staleTime: 120_000,
    meta: {
      servedFromCache: !!queryClient.getQueryState(orcaSummaryQueryKey)?.dataUpdatedAt,
      retryCount: queryClient.getQueryState(orcaSummaryQueryKey)?.fetchFailureCount ?? 0,
    },
  });

  const mergedFlags = useMemo(() => {
    const runId = claimQuery.data?.runId ?? orcaSummaryQuery.data?.runId ?? flags.runId;
    const cacheHit = claimQuery.data?.cacheHit ?? orcaSummaryQuery.data?.cacheHit ?? flags.cacheHit;
    const missingMaster =
      claimQuery.data?.missingMaster ?? orcaSummaryQuery.data?.missingMaster ?? flags.missingMaster;
    const dataSourceTransition =
      claimQuery.data?.dataSourceTransition ??
      orcaSummaryQuery.data?.dataSourceTransition ??
      flags.dataSourceTransition;
    const fallbackUsed = claimQuery.data?.fallbackUsed ?? orcaSummaryQuery.data?.fallbackUsed;
    const auditMeta = { runId, cacheHit, missingMaster, dataSourceTransition, fallbackUsed };
    const auditEvent = normalizeAuditEventPayload(
      claimQuery.data?.auditEvent as Record<string, unknown> | undefined,
      auditMeta,
    );
    return { ...auditMeta, auditEvent };
  }, [
    claimQuery.data?.auditEvent,
    claimQuery.data?.cacheHit,
    claimQuery.data?.dataSourceTransition,
    claimQuery.data?.missingMaster,
    claimQuery.data?.runId,
    claimQuery.data?.fallbackUsed,
    flags.cacheHit,
    flags.dataSourceTransition,
    flags.missingMaster,
    flags.runId,
    orcaSummaryQuery.data?.cacheHit,
    orcaSummaryQuery.data?.dataSourceTransition,
    orcaSummaryQuery.data?.missingMaster,
    orcaSummaryQuery.data?.runId,
    orcaSummaryQuery.data?.fallbackUsed,
  ]);

  const resolvedRunId = mergedFlags.runId ?? flags.runId;
  const resolvedCacheHit = mergedFlags.cacheHit ?? flags.cacheHit;
  const resolvedMissingMaster = mergedFlags.missingMaster ?? flags.missingMaster;
  const resolvedTransition = mergedFlags.dataSourceTransition ?? flags.dataSourceTransition;
  const resolvedFallbackUsed = (mergedFlags.fallbackUsed ?? flags.fallbackUsed ?? false) || forceFallbackUsed;

  const selectedQueueEntry = useMemo(() => {
    const entries = (claimQuery.data as ClaimOutpatientPayload | undefined)?.queueEntries ?? [];
    if (!selectedPatientId) return entries[0];
    return entries.find((entry) => entry.patientId === selectedPatientId) ?? entries[0];
  }, [claimQuery.data, selectedPatientId]);

  const hasPermission = useMemo(() => hasStoredAuth(), []);

  const networkDegradedReason = useMemo(() => {
    const firstError =
      (claimQuery.isError && isLikelyNetworkError(claimQuery.error) ? claimQuery.error : undefined) ??
      (orcaSummaryQuery.isError && isLikelyNetworkError(orcaSummaryQuery.error) ? orcaSummaryQuery.error : undefined) ??
      (appointmentQuery.isError && isLikelyNetworkError(appointmentQuery.error) ? appointmentQuery.error : undefined);
    if (!firstError) return undefined;
    const message = firstError instanceof Error ? firstError.message : String(firstError);
    return `直近の取得でネットワークエラーを検知: ${message}`;
  }, [appointmentQuery.error, appointmentQuery.isError, claimQuery.error, claimQuery.isError, orcaSummaryQuery.error, orcaSummaryQuery.isError]);

  const handleRetryClaim = () => {
    logAuditEvent({
      runId: claimQuery.data?.runId ?? resolvedRunId,
      cacheHit: claimQuery.data?.cacheHit,
      missingMaster: claimQuery.data?.missingMaster,
      fallbackUsed: claimQuery.data?.fallbackUsed,
      dataSourceTransition: claimQuery.data?.dataSourceTransition ?? resolvedTransition,
      payload: {
        action: 'CLAIM_OUTPATIENT_RETRY',
        outcome: 'started',
        details: {
          runId: claimQuery.data?.runId ?? resolvedRunId,
          dataSourceTransition: claimQuery.data?.dataSourceTransition ?? resolvedTransition,
          cacheHit: claimQuery.data?.cacheHit,
          missingMaster: claimQuery.data?.missingMaster,
          fallbackUsed: claimQuery.data?.fallbackUsed,
          sourcePath: claimQuery.data?.sourcePath,
        },
      },
    });
    void claimQuery.refetch();
  };

  useEffect(() => {
    const { runId, cacheHit, missingMaster, dataSourceTransition, fallbackUsed } = mergedFlags;
    const prev = appliedMeta.current;
    const hasRunIdChange = runId && prev.runId !== runId;
    const hasCacheChange = cacheHit !== undefined && cacheHit !== prev.cacheHit;
    const hasMissingChange = missingMaster !== undefined && missingMaster !== prev.missingMaster;
    const hasTransitionChange = dataSourceTransition && dataSourceTransition !== prev.dataSourceTransition;
    const hasFallbackChange = fallbackUsed !== undefined && fallbackUsed !== prev.fallbackUsed;
    if (!(hasRunIdChange || hasCacheChange || hasMissingChange || hasTransitionChange || hasFallbackChange)) return;

    if (runId) bumpRunId(runId);
    if (cacheHit !== undefined) setCacheHit(cacheHit);
    if (missingMaster !== undefined) setMissingMaster(missingMaster);
    if (dataSourceTransition) setDataSourceTransition(dataSourceTransition);
    if (fallbackUsed !== undefined) setFallbackUsed(fallbackUsed);
    appliedMeta.current = { runId, cacheHit, missingMaster, dataSourceTransition, fallbackUsed };
    setAuditEvents(getAuditEventLog());
  }, [
    bumpRunId,
    mergedFlags.cacheHit,
    mergedFlags.dataSourceTransition,
    mergedFlags.fallbackUsed,
    mergedFlags.missingMaster,
    mergedFlags.runId,
    setCacheHit,
    setDataSourceTransition,
    setFallbackUsed,
    setMissingMaster,
  ]);

  useEffect(() => {
    setAuditEvents(getAuditEventLog());
  }, [flags.cacheHit, flags.dataSourceTransition, flags.missingMaster, flags.runId]);

  const appointmentPages = appointmentQuery.data?.pages ?? [];
  const patientEntries: ReceptionEntry[] = useMemo(
    () => appointmentPages.flatMap((page) => page.entries ?? []),
    [appointmentPages],
  );

  const selectedEntry = useMemo(() => {
    if (!selectedPatientId && !selectedAppointmentId) return undefined;
    const byAppointment = selectedAppointmentId
      ? patientEntries.find((entry) => entry.appointmentId === selectedAppointmentId)
      : undefined;
    if (byAppointment) return byAppointment;
    if (!selectedPatientId) return undefined;
    return patientEntries.find((entry) => (entry.patientId ?? entry.id) === selectedPatientId);
  }, [patientEntries, selectedAppointmentId, selectedPatientId]);
  const appointmentRecordsReturned = useMemo(
    () =>
      appointmentPages.reduce(
        (acc, page) => acc + (page.recordsReturned ?? page.entries?.length ?? 0),
        0,
      ),
    [appointmentPages],
  );
  const hasNextAppointments =
    appointmentQuery.hasNextPage ?? appointmentPages.some((page) => page.hasNextPage === true);

  const appointmentBanner = useMemo(
    () =>
      getAppointmentDataBanner({
        entries: patientEntries,
        isLoading: appointmentQuery.isLoading,
        isError: appointmentQuery.isError,
        error: appointmentQuery.error,
        date: today,
      }),
    [appointmentQuery.error, appointmentQuery.isError, appointmentQuery.isLoading, patientEntries, today],
  );
  useEffect(() => {
    if (patientEntries.length === 0) return;
    if (selectedPatientId || selectedAppointmentId) return;
    const head = patientEntries[0];
    setSelectedPatientId(head.patientId ?? head.id);
    setSelectedAppointmentId(head.appointmentId);
  }, [patientEntries, selectedAppointmentId, selectedPatientId]);

  const latestAuditEvent = useMemo(() => {
    const auditMeta = {
      runId: resolvedRunId,
      cacheHit: resolvedCacheHit,
      missingMaster: resolvedMissingMaster,
      dataSourceTransition: resolvedTransition,
      fallbackUsed: resolvedFallbackUsed,
    };
    if (auditEvents.length > 0) {
      return normalizeAuditEventLog(auditEvents[auditEvents.length - 1], auditMeta);
    }
    return mergedFlags.auditEvent;
  }, [auditEvents, mergedFlags.auditEvent, resolvedCacheHit, resolvedFallbackUsed, resolvedMissingMaster, resolvedRunId, resolvedTransition]);

  const handleRefreshSummary = useCallback(async () => {
    setIsManualRefreshing(true);
    try {
      await Promise.all([claimQuery.refetch(), orcaSummaryQuery.refetch(), appointmentQuery.refetch()]);
    } finally {
      setIsManualRefreshing(false);
    }
  }, [appointmentQuery, claimQuery, orcaSummaryQuery]);

  return (
    <main className="charts-page" data-run-id={flags.runId} aria-busy={lockState.locked}>
      <section className="charts-page__header">
        <h1>Charts / ORCA トーン連携デモ</h1>
        <p>
          Reception での `missingMaster` / `cacheHit` / `dataSourceTransition` を Charts 側へキャリーし、DocumentTimeline・
          OrcaSummary・Patients の各カードで同じ RUN_ID を基点にトーンをそろえます。Auth-service からのフラグを右上の
          コントロールで切り替え、監査メタの carry over を確認できます。
        </p>
        <div className="charts-page__meta" aria-live="polite">
          <span className="charts-page__pill">RUN_ID: {flags.runId}</span>
          <span className="charts-page__pill">dataSourceTransition: {flags.dataSourceTransition}</span>
          <span className="charts-page__pill">missingMaster: {String(flags.missingMaster)}</span>
          <span className="charts-page__pill">cacheHit: {String(flags.cacheHit)}</span>
          <span className="charts-page__pill">fallbackUsed: {String(flags.fallbackUsed)}</span>
          <span className="charts-page__pill">Charts master: {chartsMasterSourcePolicy}</span>
          <span className="charts-page__pill">Charts送信: {sendAllowedByDelivery ? 'enabled' : 'disabled'}</span>
          <span className="charts-page__pill">
            配信: {adminConfigQuery.data?.deliveryVersion ?? adminConfigQuery.data?.deliveryId ?? '―'}
          </span>
          <span className="charts-page__pill">適用先: {session.facilityId}:{session.userId}</span>
        </div>
      </section>
      <AdminBroadcastBanner broadcast={broadcast} surface="charts" />
      {deliveryImpactBanner ? (
        <ToneBanner
          tone={deliveryImpactBanner.tone}
          message={deliveryImpactBanner.message}
          destination="Charts"
          nextAction="再取得/リロードで反映"
          runId={adminConfigQuery.data?.runId ?? broadcast?.runId ?? flags.runId}
          ariaLive="assertive"
        />
      ) : null}

<<<<<<< HEAD
      {!chartsDisplayEnabled ? (
        <ToneBanner
          tone="warning"
          message="Charts の表示が管理配信で disabled です。Administration で再度 enabled にして配信してください。"
          destination="Charts"
          nextAction="Administration で再配信"
          runId={adminConfigQuery.data?.runId ?? broadcast?.runId ?? flags.runId}
          ariaLive="assertive"
=======
      <div className="charts-card charts-card--actions">
        <ChartsActionBar
          runId={resolvedRunId ?? flags.runId}
          cacheHit={resolvedCacheHit ?? false}
          missingMaster={resolvedMissingMaster ?? false}
          dataSourceTransition={resolvedTransition ?? 'snapshot'}
          fallbackUsed={resolvedFallbackUsed}
          selectedEntry={selectedEntry}
          onLockChange={(locked, reason) => setLockState({ locked, reason })}
>>>>>>> 2e946a39
        />
      ) : null}

      {deliveryAppliedMeta ? (
        <section className="charts-card" aria-label="管理配信の適用メタ">
          <h2>管理配信（適用メタ）</h2>
          <div className="charts-page__meta" aria-live="polite">
            <span className="charts-page__pill">適用時刻: {deliveryAppliedMeta.appliedAt}</span>
            <span className="charts-page__pill">適用ユーザー: {deliveryAppliedMeta.appliedTo}</span>
            <span className="charts-page__pill">role: {deliveryAppliedMeta.role}</span>
            <span className="charts-page__pill">配信runId: {deliveryAppliedMeta.runId ?? '―'}</span>
            <span className="charts-page__pill">deliveredAt: {deliveryAppliedMeta.deliveredAt ?? '―'}</span>
            <span className="charts-page__pill">deliveryId: {deliveryAppliedMeta.deliveryId ?? '―'}</span>
            <span className="charts-page__pill">deliveryVersion: {deliveryAppliedMeta.deliveryVersion ?? '―'}</span>
            <span className="charts-page__pill">
              syncMismatch: {deliveryAppliedMeta.syncMismatch === undefined ? '―' : String(deliveryAppliedMeta.syncMismatch)}
            </span>
            <span className="charts-page__pill">mismatchFields: {deliveryAppliedMeta.syncMismatchFields ?? '―'}</span>
          </div>
        </section>
      ) : null}

      {!chartsDisplayEnabled ? null : (
        <>
          <div className="charts-card charts-card--actions">
            <ChartsActionBar
              runId={resolvedRunId ?? flags.runId}
              cacheHit={resolvedCacheHit ?? false}
              missingMaster={resolvedMissingMaster ?? false}
              dataSourceTransition={resolvedTransition ?? 'snapshot'}
              fallbackUsed={resolvedFallbackUsed}
              sendEnabled={sendAllowedByDelivery}
              sendDisabledReason={sendDisabledReason}
              patientId={selectedPatientId}
              queueEntry={selectedQueueEntry}
              hasUnsavedDraft={draftState.dirty}
              hasPermission={hasPermission}
              requireServerRouteForSend
              requirePatientForSend
              networkDegradedReason={networkDegradedReason}
              onAfterSend={handleRefreshSummary}
              onDraftSaved={() => setDraftState((prev) => ({ ...prev, dirty: false }))}
              onLockChange={(locked, reason) => setLockState({ locked, reason })}
            />
          </div>
      <section className="charts-page__grid">
        <div className="charts-card">
          <AuthServiceControls />
        </div>
        <div className="charts-card">
          <DocumentTimeline
            entries={patientEntries}
            appointmentBanner={appointmentBanner}
            auditEvent={latestAuditEvent as Record<string, unknown> | undefined}
            selectedPatientId={selectedPatientId}
            selectedAppointmentId={selectedAppointmentId}
            claimData={claimQuery.data as ClaimOutpatientPayload | undefined}
            claimError={
              claimQuery.isError
                ? claimQuery.error instanceof Error
                  ? claimQuery.error
                  : new Error(String(claimQuery.error))
                : undefined
            }
            isClaimLoading={claimQuery.isFetching}
            onRetryClaim={handleRetryClaim}
            recordsReturned={appointmentRecordsReturned}
            hasNextPage={hasNextAppointments}
            onLoadMore={() => appointmentQuery.fetchNextPage()}
            isLoadingMore={appointmentQuery.isFetchingNextPage}
            isInitialLoading={appointmentQuery.isLoading}
            pageSize={appointmentQuery.data?.pages?.[0]?.size ?? 50}
            isRefetchingList={appointmentQuery.isFetching && !appointmentQuery.isLoading}
          />
        </div>
        <div className="charts-card">
          <OrcaSummary
            summary={orcaSummaryQuery.data}
            claim={claimQuery.data as ClaimOutpatientPayload | undefined}
            appointments={patientEntries}
            onRefresh={handleRefreshSummary}
            isRefreshing={isManualRefreshing}
          />
        </div>
        <div className="charts-card">
          <PatientsTab
            entries={patientEntries}
            appointmentBanner={appointmentBanner}
            auditEvent={latestAuditEvent as Record<string, unknown> | undefined}
            selectedPatientId={selectedPatientId}
            draftDirty={draftState.dirty}
            onDraftDirtyChange={(next) => setDraftState(next)}
            onSelectPatient={setSelectedPatientId}
            onSelectAppointment={setSelectedAppointmentId}
          />
        </div>
        <div className="charts-card">
          <TelemetryFunnelPanel />
        </div>
      </section>
        </>
      )}
    </main>
  );
}<|MERGE_RESOLUTION|>--- conflicted
+++ resolved
@@ -513,7 +513,6 @@
         />
       ) : null}
 
-<<<<<<< HEAD
       {!chartsDisplayEnabled ? (
         <ToneBanner
           tone="warning"
@@ -522,17 +521,6 @@
           nextAction="Administration で再配信"
           runId={adminConfigQuery.data?.runId ?? broadcast?.runId ?? flags.runId}
           ariaLive="assertive"
-=======
-      <div className="charts-card charts-card--actions">
-        <ChartsActionBar
-          runId={resolvedRunId ?? flags.runId}
-          cacheHit={resolvedCacheHit ?? false}
-          missingMaster={resolvedMissingMaster ?? false}
-          dataSourceTransition={resolvedTransition ?? 'snapshot'}
-          fallbackUsed={resolvedFallbackUsed}
-          selectedEntry={selectedEntry}
-          onLockChange={(locked, reason) => setLockState({ locked, reason })}
->>>>>>> 2e946a39
         />
       ) : null}
 
@@ -564,6 +552,7 @@
               missingMaster={resolvedMissingMaster ?? false}
               dataSourceTransition={resolvedTransition ?? 'snapshot'}
               fallbackUsed={resolvedFallbackUsed}
+              selectedEntry={selectedEntry}
               sendEnabled={sendAllowedByDelivery}
               sendDisabledReason={sendDisabledReason}
               patientId={selectedPatientId}
