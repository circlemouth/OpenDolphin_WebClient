import { Global } from '@emotion/react';
import { useEffect, useMemo, useState } from 'react';

import { httpFetch } from '../../libs/http/httpClient';
import {
  clearOutpatientFunnelLog,
  getOutpatientFunnelLog,
  recordOutpatientFunnel,
  type DataSourceTransition,
  type OutpatientFunnelRecord,
} from '../../libs/telemetry/telemetryClient';
import { logUiState } from '../../libs/audit/auditLogger';
import { updateObservabilityMeta } from '../../libs/observability/observability';
import { handleOutpatientFlags, getResolveMasterSource, type ResolveMasterSource } from '../charts/orchestration';
import { ResolveMasterBadge } from '../reception/components/ResolveMasterBadge';
import { ToneBanner } from '../reception/components/ToneBanner';
import { receptionStyles } from '../reception/styles';
import { CacheHitBadge, MissingMasterBadge } from '../shared/StatusBadge';
import { getChartToneDetails, type ChartTonePayload } from '../../ux/charts/tones';
import { useAuthService } from '../charts/authService';

type FlagEnvelope = {
  runId?: string;
  traceId?: string;
  cacheHit?: boolean;
  missingMaster?: boolean;
  dataSourceTransition?: DataSourceTransition;
};

type ResolvedFlags = {
  runId: string;
  traceId?: string;
  cacheHit: boolean;
  missingMaster: boolean;
  dataSourceTransition: DataSourceTransition;
};

const FALLBACK_RUN_ID =
  import.meta.env.VITE_RUM_RUN_ID ??
  // DEV/Playwright 用の暫定キー
  (import.meta.env as Record<string, string | undefined>).VITE_RUN_ID ??
  '20251208T124645Z';

const toResolvedFlags = (claim: FlagEnvelope, medical: FlagEnvelope): ResolvedFlags => ({
  runId: claim.runId ?? medical.runId ?? FALLBACK_RUN_ID,
  traceId: claim.traceId ?? medical.traceId,
  cacheHit: claim.cacheHit ?? medical.cacheHit ?? false,
  missingMaster: claim.missingMaster ?? medical.missingMaster ?? true,
  dataSourceTransition: claim.dataSourceTransition ?? medical.dataSourceTransition ?? 'server',
});

export function OutpatientMockPage() {
  const { replaceFlags, bumpRunId } = useAuthService();
  const [flags, setFlags] = useState<ResolvedFlags>({
    runId: FALLBACK_RUN_ID,
    traceId: undefined,
    cacheHit: false,
    missingMaster: true,
    dataSourceTransition: 'snapshot',
  });
  const [masterSource, setMasterSource] = useState<ResolveMasterSource>('mock');
  const [telemetryLog, setTelemetryLog] = useState<OutpatientFunnelRecord[]>([]);
  const [loaded, setLoaded] = useState(false);

  useEffect(() => {
    let cancelled = false;
    clearOutpatientFunnelLog();

    const hydrateFlags = async () => {
      try {
        const [claimRes, medicalRes] = await Promise.all([
          httpFetch('/api01rv2/claim/outpatient/mock', { method: 'POST' }),
          httpFetch('/orca21/medicalmodv2/outpatient', { method: 'POST' }),
        ]);
        const claimJson = (await claimRes.json().catch(() => ({}))) as FlagEnvelope;
        const medicalJson = (await medicalRes.json().catch(() => ({}))) as FlagEnvelope;
        if (cancelled) return;

        const merged = toResolvedFlags(claimJson, medicalJson);
        setFlags(merged);
<<<<<<< HEAD
        replaceFlags(merged);
        if (merged.runId) {
          bumpRunId(merged.runId);
        }
=======
        updateObservabilityMeta({
          runId: merged.runId,
          traceId: merged.traceId,
          cacheHit: merged.cacheHit,
          missingMaster: merged.missingMaster,
          dataSourceTransition: merged.dataSourceTransition,
        });
>>>>>>> abf03613

        const resolveRecord = recordOutpatientFunnel('resolve_master', merged);
        const orchestrationRecord = handleOutpatientFlags(merged);
        setMasterSource(getResolveMasterSource());

        const funnelSnapshot = getOutpatientFunnelLog();
        setTelemetryLog(funnelSnapshot);
        logUiState({
          action: 'tone_change',
          screen: 'outpatient-mock',
          controlId: 'hydrate-flags',
          dataSourceTransition: merged.dataSourceTransition,
          cacheHit: merged.cacheHit,
          missingMaster: merged.missingMaster,
          runId: merged.runId,
          traceId: merged.traceId,
        });

        if (typeof window !== 'undefined') {
          (window as any).__OUTPATIENT_FUNNEL__ = funnelSnapshot;
          (window as any).__OUTPATIENT_RESOLVE__ = resolveRecord;
          (window as any).__OUTPATIENT_ORCHESTRATION__ = orchestrationRecord;
        }
      } catch (error) {
        console.error('[outpatient-mock] failed to hydrate flags', error);
      } finally {
        if (!cancelled) setLoaded(true);
      }
    };

    hydrateFlags();
    return () => {
      cancelled = true;
    };
  }, []);

  const tonePayload: ChartTonePayload = {
    missingMaster: flags.missingMaster,
    cacheHit: flags.cacheHit,
    dataSourceTransition: flags.dataSourceTransition,
  };
  const { tone, message, transitionMeta } = useMemo(
    () => getChartToneDetails(tonePayload),
    [tonePayload.cacheHit, tonePayload.dataSourceTransition, tonePayload.missingMaster],
  );

  return (
    <>
      <Global styles={receptionStyles} />
      <main className="reception-page" data-test-id="outpatient-mock-page">
        <section className="reception-page__header">
          <h1>Outpatient MSW 事前検証 (Reception → Charts)</h1>
          <p>
            `/api01rv2/claim/outpatient/*` と `/orca21/medicalmodv2/outpatient` を MSW/Playwright でモックし、
            `tone=server` バナーと missingMaster/cacheHit/resolveMasterSource の同期、telemetry funnel
            の順序（resolve_master → charts_orchestration）を確認するためのデモページです。
          </p>
          <p className="status-message" role="status" aria-live="polite">
            RUN_ID: <strong>{flags.runId}</strong> ／ dataSourceTransition: <strong>{flags.dataSourceTransition}</strong> ／
            cacheHit: <strong>{flags.cacheHit ? 'true' : 'false'}</strong> ／ missingMaster:{' '}
            <strong>{flags.missingMaster ? 'true' : 'false'}</strong> ／ resolveMasterSource:{' '}
            <strong>{masterSource}</strong>
            {!loaded ? '（読込中…）' : ''}
          </p>
        </section>

        <section className="order-console" data-test-id="reception-section">
          <div className="order-console__step" data-test-id="reception-tone">
            <span className="order-console__step-label">Reception tone</span>
            <ToneBanner
              tone={tone}
              message={message}
              patientId="PX-DEMO-01"
              destination="ORCA Queue"
              nextAction={flags.missingMaster ? 'マスタ再取得' : 'ORCA 再送'}
              runId={flags.runId}
            />
          </div>
          <div className="order-console__step" data-test-id="resolve-master-badge">
            <span className="order-console__step-label">resolveMasterSource</span>
            <ResolveMasterBadge
              masterSource={masterSource}
              transitionDescription={`dataSourceTransition=${flags.dataSourceTransition}`}
              runId={flags.runId}
            />
          </div>
          <div className="order-console__status-group" data-test-id="reception-badges">
            <MissingMasterBadge missingMaster={flags.missingMaster} runId={flags.runId} />
            <CacheHitBadge cacheHit={flags.cacheHit} runId={flags.runId} />
          </div>
        </section>

        <section className="order-console" data-test-id="charts-section">
          <div className="order-console__step" data-test-id="charts-tone">
            <span className="order-console__step-label">Charts tone</span>
            <ToneBanner
              tone={tone}
              message={transitionMeta.description}
              destination="Charts DocumentTimeline"
              runId={flags.runId}
              ariaLive={tone === 'info' ? 'polite' : 'assertive'}
            />
          </div>
          <div className="order-console__step">
            <span className="order-console__step-label">Telemetry funnel (resolve → charts)</span>
            <ol className="order-console__note" data-test-id="telemetry-log" aria-live="polite">
              {telemetryLog.map((entry, index) => (
                <li key={`${entry.stage}-${index}`} data-stage={entry.stage} data-index={index}>
                  {index + 1}. {entry.stage} / transition: {entry.dataSourceTransition} / cacheHit:{' '}
                  {String(entry.cacheHit)} / missingMaster: {String(entry.missingMaster)}
                </li>
              ))}
            </ol>
          </div>
        </section>
      </main>
    </>
  );
}<|MERGE_RESOLUTION|>--- conflicted
+++ resolved
@@ -17,7 +17,6 @@
 import { receptionStyles } from '../reception/styles';
 import { CacheHitBadge, MissingMasterBadge } from '../shared/StatusBadge';
 import { getChartToneDetails, type ChartTonePayload } from '../../ux/charts/tones';
-import { useAuthService } from '../charts/authService';
 
 type FlagEnvelope = {
   runId?: string;
@@ -50,7 +49,6 @@
 });
 
 export function OutpatientMockPage() {
-  const { replaceFlags, bumpRunId } = useAuthService();
   const [flags, setFlags] = useState<ResolvedFlags>({
     runId: FALLBACK_RUN_ID,
     traceId: undefined,
@@ -78,12 +76,6 @@
 
         const merged = toResolvedFlags(claimJson, medicalJson);
         setFlags(merged);
-<<<<<<< HEAD
-        replaceFlags(merged);
-        if (merged.runId) {
-          bumpRunId(merged.runId);
-        }
-=======
         updateObservabilityMeta({
           runId: merged.runId,
           traceId: merged.traceId,
@@ -91,7 +83,6 @@
           missingMaster: merged.missingMaster,
           dataSourceTransition: merged.dataSourceTransition,
         });
->>>>>>> abf03613
 
         const resolveRecord = recordOutpatientFunnel('resolve_master', merged);
         const orchestrationRecord = handleOutpatientFlags(merged);
