--- conflicted
+++ resolved
@@ -6,19 +6,11 @@
 import type { ResolveMasterSource } from '../components/ResolveMasterBadge';
 import { ResolveMasterBadge } from '../components/ResolveMasterBadge';
 import { OrderConsole } from '../components/OrderConsole';
-<<<<<<< HEAD
-import { AuthServiceProvider } from '../../charts/authService';
-import { AuthServiceControls } from '../../charts/AuthServiceControls';
-import { DocumentTimeline } from '../../charts/DocumentTimeline';
-import { OrcaSummary } from '../../charts/OrcaSummary';
-import { PatientsTab } from '../../charts/PatientsTab';
-=======
 import { receptionStyles } from '../styles';
 
 const RUN_ID = '20251204T230000Z';
 const PATIENT_ID = 'PX-2025-2304-001';
 const RECEPTION_ID = 'R-20251204-003';
->>>>>>> de51f6ff
 
 export function ReceptionPage() {
   const [masterSource, setMasterSource] = useState<ResolveMasterSource>('mock');
@@ -62,29 +54,12 @@
           : 'mock fixtures';
 
   return (
-<<<<<<< HEAD
-    <AuthServiceProvider>
-=======
     <>
       <Global styles={receptionStyles} />
->>>>>>> de51f6ff
       <main className="reception-page">
         <section className="reception-page__header">
           <h1>Reception UX コンポーネント実装</h1>
           <p>
-<<<<<<< HEAD
-            `tone=server` バナー、`resolveMasterSource` バッジ、`missingMaster` 入力を OrderConsole と
-            Reception 全体で統一し、Charts/Patients の `missingMaster`/`cacheHit` 表示と tone を揃えます。
-          </p>
-        </section>
-        <OrderConsole />
-        <div className="reception-page__charts">
-          <DocumentTimeline />
-          <OrcaSummary />
-        </div>
-        <PatientsTab />
-        <AuthServiceControls />
-=======
             `tone=server` バナーと `resolveMasterSource` バッジを ReceptionPage 直下で
             ステップ的に表示し、OrderConsole に `missingMaster` 入力とメモのみを
             保持することで `aria-live` 調整を単一箇所に集約した UX を実現します。
@@ -117,28 +92,10 @@
           onToggleCacheHit={() => setCacheHit((prev) => !prev)}
           onMissingMasterNoteChange={setMissingMasterNote}
         />
->>>>>>> de51f6ff
         <section className="reception-page__meta" aria-live="polite">
           <h2>ARIA/Tone 周りの意図</h2>
           <ol>
             <li>
-<<<<<<< HEAD
-              `tone=server` は `aria-live` を assertive にして最新ステータスのみ announce し、
-              `aria-atomic=false` で二重読み上げを抑えています。
-            </li>
-          <li>
-            `missingMaster`/`cacheHit` の Update は Chart/Patients でも同じ `status-badge` を再利用し、
-            `role=status` + `data-run-id` で画面を横断した carry-over を確認可能にします。
-          </li>
-          <li>
-            `resolveMasterSource` は `runId=20251212T090000Z` を含むバッジで `dataSourceTransition=server` を
-            明示し、`missingMaster=false` の瞬間に tone/ARIA を `info` → `warning` に昇格させます。
-          </li>
-        </ol>
-      </section>
-      </main>
-    </AuthServiceProvider>
-=======
               `tone=server` は `aria-live` を assertive にして最新ステータスのみ announce
               し、`aria-atomic=false` で二重読み上げを抑えています。
             </li>
@@ -156,6 +113,5 @@
         </section>
       </main>
     </>
->>>>>>> de51f6ff
   );
 }