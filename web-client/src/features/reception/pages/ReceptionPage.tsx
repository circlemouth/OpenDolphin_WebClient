import { Global } from '@emotion/react';
import { useMemo, useState } from 'react';

import { logUiState } from '../../../libs/audit/auditLogger';
import { updateObservabilityMeta } from '../../../libs/observability/observability';
import type { DataSourceTransition } from '../../../libs/observability/types';
import type { BannerTone } from '../components/ToneBanner';
import type { ResolveMasterSource } from '../components/ResolveMasterBadge';
import { OrderConsole } from '../components/OrderConsole';
import { receptionStyles } from '../styles';
import type { AuthServiceFlags, DataSourceTransition } from '../../charts/authService';

type ReceptionPageProps = {
  runId?: string;
  patientId?: string;
  receptionId?: string;
  destination?: string;
  title?: string;
  description?: string;
  flags?: AuthServiceFlags;
  onToggleMissingMaster?: () => void;
  onToggleCacheHit?: () => void;
  onMasterSourceChange?: (next: DataSourceTransition) => void;
};

const RUN_ID = '20251205T062049Z';
const PATIENT_ID = 'PX-2025-2304-001';
const RECEPTION_ID = 'R-20251204-003';
const DESTINATION = 'ORCA queue';

export function ReceptionPage({
  runId = RUN_ID,
  patientId = PATIENT_ID,
  receptionId = RECEPTION_ID,
  destination = DESTINATION,
  title = 'Reception UX コンポーネント実装',
  description =
    '`tone=server` バナーと `resolveMasterSource` バッジを ReceptionPage 直下でステップ的に表示し、OrderConsole に `missingMaster` 入力とメモのみを保持することで `aria-live` 調整を単一箇所に集約した UX を実現します。',
  flags,
  onToggleCacheHit,
  onToggleMissingMaster,
  onMasterSourceChange,
}: ReceptionPageProps) {
  const [missingMasterNote, setMissingMasterNote] = useState('');
  const masterSource = flags?.dataSourceTransition ?? 'snapshot';
  const missingMaster = flags?.missingMaster ?? true;
  const cacheHit = flags?.cacheHit ?? false;
  const effectiveRunId = flags?.runId ?? runId;
  const [localMasterSource, setLocalMasterSource] = useState<ResolveMasterSource>(masterSource);
  const currentMasterSource = onMasterSourceChange ? masterSource : localMasterSource;

  const tone: BannerTone = useMemo(() => {
    if (currentMasterSource === 'fallback' || missingMaster) {
      return 'error';
    }
    if (currentMasterSource === 'server') {
      return 'warning';
    }
    if (cacheHit) {
      return 'info';
    }
    return 'warning';
  }, [currentMasterSource, missingMaster, cacheHit]);

  const summaryMessage = useMemo(() => {
    if (currentMasterSource === 'server') {
      return missingMaster
        ? 'server へ遷移済だが missingMaster=true を監視中。再取得が必要です。'
        : 'server ソースで tone=server を保持し、ORCA 送信を再試行できます。';
    }
    if (currentMasterSource === 'fallback') {
      return 'server から fallback へ降格。監査 metadata を再確認してください。';
    }
    return 'mock/snapshot ソース。データ更新は cacheHit で判断。';
  }, [currentMasterSource, missingMaster, cacheHit]);

  const nextAction = missingMaster ? 'マスタ再取得' : 'ORCA 再送';
  const transitionDescription =
    currentMasterSource === 'server'
      ? 'snapshot → server （tone=server）'
      : currentMasterSource === 'fallback'
        ? 'server → fallback'
      : currentMasterSource === 'snapshot'
          ? 'mock → snapshot'
          : 'mock fixtures';

  const emitAudit = (
    action: 'tone_change' | 'save' | 'config_delivery',
    controlId: string,
    nextState?: Partial<{ missingMaster: boolean; cacheHit: boolean; masterSource: ResolveMasterSource }>,
  ) => {
    const nextMissing = nextState?.missingMaster ?? missingMaster;
    const nextCache = nextState?.cacheHit ?? cacheHit;
    const nextSource = nextState?.masterSource ?? masterSource;
    updateObservabilityMeta({
      runId,
      missingMaster: nextMissing,
      cacheHit: nextCache,
      dataSourceTransition: nextSource as DataSourceTransition,
    });
    logUiState({
      action,
      screen: 'reception/order-console',
      controlId,
      runId,
      missingMaster: nextMissing,
      cacheHit: nextCache,
      dataSourceTransition: nextSource as DataSourceTransition,
    });
  };

  return (
    <>
      <Global styles={receptionStyles} />
      <main className="reception-page">
        <section className="reception-page__header">
          <h1>{title}</h1>
          <p>{description}</p>
        </section>
        <OrderConsole
          masterSource={currentMasterSource}
          missingMaster={missingMaster}
          cacheHit={cacheHit}
          missingMasterNote={missingMasterNote}
          runId={effectiveRunId}
          tone={tone}
          toneMessage={summaryMessage}
          patientId={patientId}
          receptionId={receptionId}
          destination={destination}
          nextAction={nextAction}
          transitionDescription={transitionDescription}
<<<<<<< HEAD
          onMasterSourceChange={(next) => {
            onMasterSourceChange?.(next as DataSourceTransition);
            if (!onMasterSourceChange) {
              setLocalMasterSource(next as ResolveMasterSource);
            }
          }}
          onToggleMissingMaster={() => {
            onToggleMissingMaster?.();
          }}
          onToggleCacheHit={() => {
            onToggleCacheHit?.();
          }}
          onMissingMasterNoteChange={setMissingMasterNote}
=======
          onMasterSourceChange={(value) => {
            setMasterSource(value);
            emitAudit('config_delivery', 'master-source', { masterSource: value });
          }}
          onToggleMissingMaster={() => {
            setMissingMaster((prev) => {
              const next = !prev;
              emitAudit('tone_change', 'toggle-missing-master', { missingMaster: next });
              return next;
            });
          }}
          onToggleCacheHit={() => {
            setCacheHit((prev) => {
              const next = !prev;
              emitAudit('tone_change', 'toggle-cache-hit', { cacheHit: next });
              return next;
            });
          }}
          onMissingMasterNoteChange={(value) => {
            setMissingMasterNote(value);
            emitAudit('save', 'missing-master-note');
          }}
>>>>>>> abf03613
        />
        <section className="reception-page__meta" aria-live="polite">
          <h2>ARIA/Tone 周りの意図</h2>
          <ol>
            <li>
              `tone=server` は `aria-live` を assertive にして最新ステータスのみ announce
              し、`aria-atomic=false` で二重読み上げを抑えています。
            </li>
            <li>
            `missingMaster`/`cacheHit` の Update は Chart/Patients でも同じ
            `status-badge` を再利用し、`role=status` + `data-run-id` で画面横断の carry-over を
            確認可能にします。
          </li>
          <li>
            `resolveMasterSource` は `runId=20251205T062049Z` を含むバッジで
              `dataSourceTransition=server` を明示し、`missingMaster=false` の瞬間に tone/ARIA を
              `info` → `warning` に昇格させます。
          </li>
          </ol>
        </section>
      </main>
    </>
  );
}<|MERGE_RESOLUTION|>--- conflicted
+++ resolved
@@ -8,7 +8,6 @@
 import type { ResolveMasterSource } from '../components/ResolveMasterBadge';
 import { OrderConsole } from '../components/OrderConsole';
 import { receptionStyles } from '../styles';
-import type { AuthServiceFlags, DataSourceTransition } from '../../charts/authService';
 
 type ReceptionPageProps = {
   runId?: string;
@@ -17,10 +16,6 @@
   destination?: string;
   title?: string;
   description?: string;
-  flags?: AuthServiceFlags;
-  onToggleMissingMaster?: () => void;
-  onToggleCacheHit?: () => void;
-  onMasterSourceChange?: (next: DataSourceTransition) => void;
 };
 
 const RUN_ID = '20251205T062049Z';
@@ -36,51 +31,44 @@
   title = 'Reception UX コンポーネント実装',
   description =
     '`tone=server` バナーと `resolveMasterSource` バッジを ReceptionPage 直下でステップ的に表示し、OrderConsole に `missingMaster` 入力とメモのみを保持することで `aria-live` 調整を単一箇所に集約した UX を実現します。',
-  flags,
-  onToggleCacheHit,
-  onToggleMissingMaster,
-  onMasterSourceChange,
 }: ReceptionPageProps) {
+  const [masterSource, setMasterSource] = useState<ResolveMasterSource>('mock');
+  const [missingMaster, setMissingMaster] = useState(true);
+  const [cacheHit, setCacheHit] = useState(false);
   const [missingMasterNote, setMissingMasterNote] = useState('');
-  const masterSource = flags?.dataSourceTransition ?? 'snapshot';
-  const missingMaster = flags?.missingMaster ?? true;
-  const cacheHit = flags?.cacheHit ?? false;
-  const effectiveRunId = flags?.runId ?? runId;
-  const [localMasterSource, setLocalMasterSource] = useState<ResolveMasterSource>(masterSource);
-  const currentMasterSource = onMasterSourceChange ? masterSource : localMasterSource;
 
   const tone: BannerTone = useMemo(() => {
-    if (currentMasterSource === 'fallback' || missingMaster) {
+    if (masterSource === 'fallback' || missingMaster) {
       return 'error';
     }
-    if (currentMasterSource === 'server') {
+    if (masterSource === 'server') {
       return 'warning';
     }
     if (cacheHit) {
       return 'info';
     }
     return 'warning';
-  }, [currentMasterSource, missingMaster, cacheHit]);
+  }, [masterSource, missingMaster, cacheHit]);
 
   const summaryMessage = useMemo(() => {
-    if (currentMasterSource === 'server') {
+    if (masterSource === 'server') {
       return missingMaster
         ? 'server へ遷移済だが missingMaster=true を監視中。再取得が必要です。'
         : 'server ソースで tone=server を保持し、ORCA 送信を再試行できます。';
     }
-    if (currentMasterSource === 'fallback') {
+    if (masterSource === 'fallback') {
       return 'server から fallback へ降格。監査 metadata を再確認してください。';
     }
     return 'mock/snapshot ソース。データ更新は cacheHit で判断。';
-  }, [currentMasterSource, missingMaster, cacheHit]);
+  }, [masterSource, missingMaster]);
 
   const nextAction = missingMaster ? 'マスタ再取得' : 'ORCA 再送';
   const transitionDescription =
-    currentMasterSource === 'server'
+    masterSource === 'server'
       ? 'snapshot → server （tone=server）'
-      : currentMasterSource === 'fallback'
+      : masterSource === 'fallback'
         ? 'server → fallback'
-      : currentMasterSource === 'snapshot'
+      : masterSource === 'snapshot'
           ? 'mock → snapshot'
           : 'mock fixtures';
 
@@ -118,11 +106,11 @@
           <p>{description}</p>
         </section>
         <OrderConsole
-          masterSource={currentMasterSource}
+          masterSource={masterSource}
           missingMaster={missingMaster}
           cacheHit={cacheHit}
           missingMasterNote={missingMasterNote}
-          runId={effectiveRunId}
+          runId={runId}
           tone={tone}
           toneMessage={summaryMessage}
           patientId={patientId}
@@ -130,21 +118,6 @@
           destination={destination}
           nextAction={nextAction}
           transitionDescription={transitionDescription}
-<<<<<<< HEAD
-          onMasterSourceChange={(next) => {
-            onMasterSourceChange?.(next as DataSourceTransition);
-            if (!onMasterSourceChange) {
-              setLocalMasterSource(next as ResolveMasterSource);
-            }
-          }}
-          onToggleMissingMaster={() => {
-            onToggleMissingMaster?.();
-          }}
-          onToggleCacheHit={() => {
-            onToggleCacheHit?.();
-          }}
-          onMissingMasterNoteChange={setMissingMasterNote}
-=======
           onMasterSourceChange={(value) => {
             setMasterSource(value);
             emitAudit('config_delivery', 'master-source', { masterSource: value });
@@ -167,7 +140,6 @@
             setMissingMasterNote(value);
             emitAudit('save', 'missing-master-note');
           }}
->>>>>>> abf03613
         />
         <section className="reception-page__meta" aria-live="polite">
           <h2>ARIA/Tone 周りの意図</h2>
